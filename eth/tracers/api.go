--- conflicted
+++ resolved
@@ -266,13 +266,8 @@
 			// Fetch and execute the block trace taskCh
 			for task := range taskCh {
 				var (
-<<<<<<< HEAD
-					signer   = types.MakeSigner(api.backend.ChainConfig(), task.block.Number())
+					signer   = types.MakeSigner(api.backend.ChainConfig(), task.block.Number(), task.block.Time())
 					blockCtx = core.NewEVMBlockContext(task.block.Header(), api.chainContext(ctx), nil, api.backend.ChainConfig(), task.statedb)
-=======
-					signer   = types.MakeSigner(api.backend.ChainConfig(), task.block.Number(), task.block.Time())
-					blockCtx = core.NewEVMBlockContext(task.block.Header(), api.chainContext(ctx), nil)
->>>>>>> e501b3b0
 				)
 				// Trace all the transactions contained within
 				for i, tx := range task.block.Transactions() {
@@ -634,13 +629,8 @@
 		txs       = block.Transactions()
 		blockHash = block.Hash()
 		is158     = api.backend.ChainConfig().IsEIP158(block.Number())
-<<<<<<< HEAD
 		blockCtx  = core.NewEVMBlockContext(block.Header(), api.chainContext(ctx), nil, api.backend.ChainConfig(), statedb)
-		signer    = types.MakeSigner(api.backend.ChainConfig(), block.Number())
-=======
-		blockCtx  = core.NewEVMBlockContext(block.Header(), api.chainContext(ctx), nil)
 		signer    = types.MakeSigner(api.backend.ChainConfig(), block.Number(), block.Time())
->>>>>>> e501b3b0
 		results   = make([]*txTraceResult, len(txs))
 	)
 	for i, tx := range txs {
@@ -672,12 +662,7 @@
 	var (
 		txs       = block.Transactions()
 		blockHash = block.Hash()
-<<<<<<< HEAD
-		signer    = types.MakeSigner(api.backend.ChainConfig(), block.Number())
-=======
-		blockCtx  = core.NewEVMBlockContext(block.Header(), api.chainContext(ctx), nil)
 		signer    = types.MakeSigner(api.backend.ChainConfig(), block.Number(), block.Time())
->>>>>>> e501b3b0
 		results   = make([]*txTraceResult, len(txs))
 		pend      sync.WaitGroup
 	)
