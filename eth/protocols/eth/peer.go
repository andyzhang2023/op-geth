--- conflicted
+++ resolved
@@ -40,20 +40,12 @@
 	// maxQueuedTxs is the maximum number of transactions to queue up before dropping
 	// older broadcasts.
 	// we need a higher limit to support 10k txs in a block
-<<<<<<< HEAD
-	maxQueuedTxs = 81920
-=======
 	maxQueuedTxs = 98304
->>>>>>> f2e114e6
 
 	// maxQueuedTxAnns is the maximum number of transaction announcements to queue up
 	// before dropping older announcements.
 	// we need a higher limit to support 10k txs in a block
-<<<<<<< HEAD
-	maxQueuedTxAnns = 81920
-=======
 	maxQueuedTxAnns = 98304
->>>>>>> f2e114e6
 
 	// maxQueuedBlocks is the maximum number of block propagations to queue up before
 	// dropping broadcasts. There's not much point in queueing stale blocks, so a few
