--- conflicted
+++ resolved
@@ -1082,7 +1082,6 @@
 // fillTransactions retrieves the pending transactions from the txpool and fills them
 // into the given sealing block. The transaction selection and ordering strategy can
 // be customized with the plugin in the future.
-<<<<<<< HEAD
 func (w *worker) fillTransactions(interrupt *atomic.Int32, env *environment) error {
 	// TODO will remove after fix txpool perf issue
 	if interrupt != nil {
@@ -1091,27 +1090,13 @@
 		}
 	}
 
-	pending := w.eth.TxPool().Pending(true)
-
-	// Split the pending transactions into locals and remotes.
-	localTxs, remoteTxs := make(map[common.Address][]*txpool.LazyTransaction), pending
-
-=======
-func (w *worker) fillTransactions(interrupt *int32, env *environment) error {
-	// Split the pending transactions into locals and remotes
-	// Fill the block with all available pending transactions.
 	start := time.Now()
 	pending := w.eth.TxPool().Pending(true)
 	packFromTxpoolTimer.UpdateSince(start)
-	localTxs, remoteTxs := make(map[common.Address]types.Transactions), pending
-	for _, account := range w.eth.TxPool().Locals() {
-		if txs := remoteTxs[account]; len(txs) > 0 {
-			delete(remoteTxs, account)
-			localTxs[account] = txs
-		}
-	}
-
->>>>>>> 3b96fabc
+
+	// Split the pending transactions into locals and remotes.
+	localTxs, remoteTxs := make(map[common.Address][]*txpool.LazyTransaction), pending
+
 	// TODO will remove after fix txpool perf issue
 	// for _, account := range w.eth.TxPool().Locals() {
 	// 	if txs := remoteTxs[account]; len(txs) > 0 {
@@ -1121,10 +1106,7 @@
 	// }
 
 	// Fill the block with all available pending transactions.
-<<<<<<< HEAD
-=======
 	start = time.Now()
->>>>>>> 3b96fabc
 	if len(localTxs) > 0 {
 		txs := newTransactionsByPriceAndNonce(env.signer, localTxs, env.header.BaseFee)
 		if err := w.commitTransactions(env, txs, interrupt); err != nil {
@@ -1190,27 +1172,15 @@
 			log.Info("Block building got interrupted by payload resolution")
 		}
 	}
-<<<<<<< HEAD
 	if intr := genParams.interrupt; intr != nil && genParams.isUpdate && intr.Load() != commitInterruptNone {
 		return &newPayloadResult{err: errInterruptedUpdate}
 	}
 
 	block, err := w.engine.FinalizeAndAssemble(w.chain, work.header, work.state, work.txs, nil, work.receipts, genParams.withdrawals)
-=======
 	start = time.Now()
-	block, err := w.engine.FinalizeAndAssemble(w.chain, work.header, work.state, work.txs, work.unclelist(), work.receipts, genParams.withdrawals)
->>>>>>> 3b96fabc
 	if err != nil {
 		return &newPayloadResult{err: err}
 	}
-	return &newPayloadResult{
-		block:    block,
-		fees:     totalFees(block, work.receipts),
-		sidecars: work.sidecars,
-		env:      work,
-	}
-<<<<<<< HEAD
-=======
 	assembleBlockTimer.UpdateSince(start)
 
 	accountReadTimer.Update(work.state.AccountReads)                 // Account reads are complete(in commit txs)
@@ -1222,8 +1192,12 @@
 	accountHashTimer.Update(work.state.AccountHashes)                // Account hashes are complete(in FinalizeAndAssemble)
 	storageHashTimer.Update(work.state.StorageHashes)                // Storage hashes are complete(in FinalizeAndAssemble)
 
-	return block, totalFees(block, work.receipts), work, nil
->>>>>>> 3b96fabc
+	return &newPayloadResult{
+		block:    block,
+		fees:     totalFees(block, work.receipts),
+		sidecars: work.sidecars,
+		env:      work,
+	}
 }
 
 // commitWork generates several new sealing tasks based on the parent block
