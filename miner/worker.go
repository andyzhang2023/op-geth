// Copyright 2015 The go-ethereum Authors
// This file is part of the go-ethereum library.
//
// The go-ethereum library is free software: you can redistribute it and/or modify
// it under the terms of the GNU Lesser General Public License as published by
// the Free Software Foundation, either version 3 of the License, or
// (at your option) any later version.
//
// The go-ethereum library is distributed in the hope that it will be useful,
// but WITHOUT ANY WARRANTY; without even the implied warranty of
// MERCHANTABILITY or FITNESS FOR A PARTICULAR PURPOSE. See the
// GNU Lesser General Public License for more details.
//
// You should have received a copy of the GNU Lesser General Public License
// along with the go-ethereum library. If not, see <http://www.gnu.org/licenses/>.

package miner

import (
	"context"
	"crypto/ecdsa"
	"errors"
	"fmt"
	mapset "github.com/deckarep/golang-set/v2"
	"math/big"
	"sync"
	"sync/atomic"
	"time"

	"github.com/ethereum/go-ethereum/common"
	"github.com/ethereum/go-ethereum/consensus"
	"github.com/ethereum/go-ethereum/consensus/misc"
	"github.com/ethereum/go-ethereum/consensus/misc/eip1559"
	"github.com/ethereum/go-ethereum/consensus/misc/eip4844"
	"github.com/ethereum/go-ethereum/core"
	"github.com/ethereum/go-ethereum/core/state"
	"github.com/ethereum/go-ethereum/core/txpool"
	"github.com/ethereum/go-ethereum/core/types"
	"github.com/ethereum/go-ethereum/core/vm"
	"github.com/ethereum/go-ethereum/crypto"
	"github.com/ethereum/go-ethereum/eth/tracers"
	"github.com/ethereum/go-ethereum/event"
	"github.com/ethereum/go-ethereum/log"
	"github.com/ethereum/go-ethereum/metrics"
	"github.com/ethereum/go-ethereum/params"
	"github.com/ethereum/go-ethereum/trie"
)

const (
	// resultQueueSize is the size of channel listening to sealing result.
	resultQueueSize = 10

	// txChanSize is the size of channel listening to NewTxsEvent.
	// The number is referenced from the size of tx pool.
	txChanSize = 4096

	// chainHeadChanSize is the size of channel listening to ChainHeadEvent.
	chainHeadChanSize = 10

	// resubmitAdjustChanSize is the size of resubmitting interval adjustment channel.
	resubmitAdjustChanSize = 10

	// minRecommitInterval is the minimal time interval to recreate the sealing block with
	// any newly arrived transactions.
	minRecommitInterval = 100 * time.Millisecond

	// maxRecommitInterval is the maximum time interval to recreate the sealing block with
	// any newly arrived transactions.
	maxRecommitInterval = 15 * time.Second

	// intervalAdjustRatio is the impact a single interval adjustment has on sealing work
	// resubmitting interval.
	intervalAdjustRatio = 0.1

	// intervalAdjustBias is applied during the new resubmit interval calculation in favor of
	// increasing upper limit or decreasing lower limit so that the limit can be reachable.
	intervalAdjustBias = 200 * 1000.0 * 1000.0

	// staleThreshold is the maximum depth of the acceptable stale block.
	staleThreshold = 7
)

var (
<<<<<<< HEAD
	TxDAGSenderPriv *ecdsa.PrivateKey = nil
	TxDAGReceiver   common.Address    = common.Address{}
)

var (
	errBlockInterruptedByNewHead  = errors.New("new head arrived while building block")
	errBlockInterruptedByRecommit = errors.New("recommit interrupt while building block")
	errBlockInterruptedByTimeout  = errors.New("timeout while building block")
	errBlockInterruptedByResolve  = errors.New("payload resolution while building block")
=======
	errBlockInterruptedByNewHead      = errors.New("new head arrived while building block")
	errBlockInterruptedByRecommit     = errors.New("recommit interrupt while building block")
	errBlockInterruptedByTimeout      = errors.New("timeout while building block")
	errBlockInterruptedByResolve      = errors.New("payload resolution while building block")
	errBlockInterruptedByBundleCommit = errors.New("failed bundle commit while building block")
>>>>>>> 6f7deff3
)

var (
	txTotalMeter               = metrics.NewRegisteredMeter("miner/tx/total", nil)
	txSuccMeter                = metrics.NewRegisteredMeter("miner/tx/succ", nil)
	txErrUnknownMeter          = metrics.NewRegisteredMeter("miner/tx/unknown", nil)
	txErrNoncetoolowMeter      = metrics.NewRegisteredMeter("miner/tx/err/noncetoolow", nil)
	txErrNotenoughgasMeter     = metrics.NewRegisteredMeter("miner/tx/err/notenoughgas", nil)
	txErrNotenoughblobgasMeter = metrics.NewRegisteredMeter("miner/tx/err/notenoughblobgas", nil)
	txErrEvitedMeter           = metrics.NewRegisteredMeter("miner/tx/evited", nil)
	txErrReplayMeter           = metrics.NewRegisteredMeter("miner/tx/replay", nil)
)

// environment is the worker's current environment and holds all
// information of the sealing block generation.
type environment struct {
	signer   types.Signer
	state    *state.StateDB // apply state changes here
	tcount   int            // tx count in cycle
	gasPool  *core.GasPool  // available gas used to pack transactions
	coinbase common.Address

	header   *types.Header
	txs      []*types.Transaction
	receipts []*types.Receipt
	sidecars []*types.BlobTxSidecar
	blobs    int

	profit       *big.Int
	UnRevertible mapset.Set[common.Hash]
}

// copy creates a deep copy of environment.
func (env *environment) copy() *environment {
	cpy := &environment{
		signer:   env.signer,
		state:    env.state.Copy(),
		tcount:   env.tcount,
		coinbase: env.coinbase,
		header:   types.CopyHeader(env.header),
		receipts: copyReceipts(env.receipts),
		profit:   big.NewInt(0),
	}
	if env.gasPool != nil {
		gasPool := *env.gasPool
		cpy.gasPool = &gasPool
	}
	cpy.txs = make([]*types.Transaction, len(env.txs))
	copy(cpy.txs, env.txs)

	cpy.sidecars = make([]*types.BlobTxSidecar, len(env.sidecars))
	copy(cpy.sidecars, env.sidecars)

	return cpy
}

// discard terminates the background prefetcher go-routine. It should
// always be called for all created environment instances otherwise
// the go-routine leak can happen.
func (env *environment) discard() {
	if env.state == nil {
		return
	}
	env.state.StopPrefetcher()
}

// task contains all information for consensus engine sealing and result submitting.
type task struct {
	receipts  []*types.Receipt
	state     *state.StateDB
	block     *types.Block
	createdAt time.Time
}

const (
	commitInterruptNone int32 = iota
	commitInterruptNewHead
	commitInterruptResubmit
	commitInterruptTimeout
	commitInterruptResolve
	commitInterruptBundleCommit
)

// newWorkReq represents a request for new sealing work submitting with relative interrupt notifier.
type newWorkReq struct {
	interrupt *atomic.Int32
	timestamp int64
}

// newPayloadResult is the result of payload generation.
type newPayloadResult struct {
	err      error
	block    *types.Block
	fees     *big.Int               // total block fees
	sidecars []*types.BlobTxSidecar // collected blobs of blob transactions
	env      *environment           // to cache state from env after built
}

// getWorkReq represents a request for getting a new sealing work with provided parameters.
type getWorkReq struct {
	params *generateParams
	result chan *newPayloadResult // non-blocking channel
}

// intervalAdjust represents a resubmitting interval adjustment.
type intervalAdjust struct {
	ratio float64
	inc   bool
}

// worker is the main object which takes care of submitting new work to consensus engine
// and gathering the sealing result.
type worker struct {
	config      *Config
	chainConfig *params.ChainConfig
	engine      consensus.Engine
	eth         Backend
	chain       *core.BlockChain

	// Feeds
	pendingLogsFeed event.Feed

	// Subscriptions
	mux          *event.TypeMux
	txsCh        chan core.NewTxsEvent
	txsSub       event.Subscription
	chainHeadCh  chan core.ChainHeadEvent
	chainHeadSub event.Subscription

	// Channels
	newWorkCh          chan *newWorkReq
	getWorkCh          chan *getWorkReq
	taskCh             chan *task
	resultCh           chan *types.Block
	startCh            chan struct{}
	exitCh             chan struct{}
	resubmitIntervalCh chan time.Duration
	resubmitAdjustCh   chan *intervalAdjust

	wg sync.WaitGroup

	current *environment // An environment for current running cycle.

	mu       sync.RWMutex // The lock used to protect the coinbase and extra fields
	coinbase common.Address
	extra    []byte

	pendingMu    sync.RWMutex
	pendingTasks map[common.Hash]*task

	snapshotMu       sync.RWMutex // The lock used to protect the snapshots below
	snapshotBlock    *types.Block
	snapshotReceipts types.Receipts
	snapshotState    *state.StateDB

	// atomic status counters
	running atomic.Bool  // The indicator whether the consensus engine is running or not.
	newTxs  atomic.Int32 // New arrival transaction count since last sealing work submitting.
	syncing atomic.Bool  // The indicator whether the node is still syncing.

	// newpayloadTimeout is the maximum timeout allowance for creating payload.
	// The default value is 2 seconds but node operator can set it to arbitrary
	// large value. A large timeout allowance may cause Geth to fail creating
	// a non-empty payload within the specified time and eventually miss the slot
	// in case there are some computation expensive transactions in txpool.
	newpayloadTimeout time.Duration

	// recommit is the time interval to re-create sealing work or to re-build
	// payload in proof-of-stake stage.
	recommit time.Duration

	// External functions
	isLocalBlock func(header *types.Header) bool // Function used to determine whether the specified block is mined by local miner.

	// Test hooks
	newTaskHook  func(*task)                        // Method to call upon receiving a new sealing task.
	skipSealHook func(*task) bool                   // Method to decide whether skipping the sealing.
	fullTaskHook func()                             // Method to call before pushing the full sealing task.
	resubmitHook func(time.Duration, time.Duration) // Method to call upon updating resubmitting interval.

	// MEV
	bundleCache *BundleCache
}

func newWorker(config *Config, chainConfig *params.ChainConfig, engine consensus.Engine, eth Backend, mux *event.TypeMux, isLocalBlock func(header *types.Header) bool, init bool) *worker {
	worker := &worker{
		config:             config,
		chainConfig:        chainConfig,
		engine:             engine,
		eth:                eth,
		chain:              eth.BlockChain(),
		mux:                mux,
		isLocalBlock:       isLocalBlock,
		coinbase:           config.Etherbase,
		extra:              config.ExtraData,
		pendingTasks:       make(map[common.Hash]*task),
		txsCh:              make(chan core.NewTxsEvent, txChanSize),
		chainHeadCh:        make(chan core.ChainHeadEvent, chainHeadChanSize),
		newWorkCh:          make(chan *newWorkReq),
		getWorkCh:          make(chan *getWorkReq),
		taskCh:             make(chan *task),
		resultCh:           make(chan *types.Block, resultQueueSize),
		startCh:            make(chan struct{}, 1),
		exitCh:             make(chan struct{}),
		resubmitIntervalCh: make(chan time.Duration),
		resubmitAdjustCh:   make(chan *intervalAdjust, resubmitAdjustChanSize),
		bundleCache:        NewBundleCache(),
	}
	// Subscribe for transaction insertion events (whether from network or resurrects)
	worker.txsSub = eth.TxPool().SubscribeTransactions(worker.txsCh, true)
	// Subscribe events for blockchain
	worker.chainHeadSub = eth.BlockChain().SubscribeChainHeadEvent(worker.chainHeadCh)

	// Sanitize recommit interval if the user-specified one is too short.
	recommit := worker.config.Recommit
	if recommit < minRecommitInterval {
		log.Warn("Sanitizing miner recommit interval", "provided", recommit, "updated", minRecommitInterval)
		recommit = minRecommitInterval
	}
	worker.recommit = recommit

	// Sanitize the timeout config for creating payload.
	newpayloadTimeout := worker.config.NewPayloadTimeout
	if newpayloadTimeout == 0 {
		log.Warn("Sanitizing new payload timeout to default", "provided", newpayloadTimeout, "updated", DefaultConfig.NewPayloadTimeout)
		newpayloadTimeout = DefaultConfig.NewPayloadTimeout
	}
	if newpayloadTimeout < time.Millisecond*100 {
		log.Warn("Low payload timeout may cause high amount of non-full blocks", "provided", newpayloadTimeout, "default", DefaultConfig.NewPayloadTimeout)
	}
	worker.newpayloadTimeout = newpayloadTimeout

	worker.wg.Add(5)
	go worker.mainLoop()
	go worker.opLoop()
	go worker.newWorkLoop(recommit)
	go worker.resultLoop()
	go worker.taskLoop()

	// Submit first work to initialize pending state.
	if init {
		worker.startCh <- struct{}{}
	}
	return worker
}

// setEtherbase sets the etherbase used to initialize the block coinbase field.
func (w *worker) setEtherbase(addr common.Address) {
	w.mu.Lock()
	defer w.mu.Unlock()
	w.coinbase = addr
}

// etherbase retrieves the configured etherbase address.
func (w *worker) etherbase() common.Address {
	w.mu.RLock()
	defer w.mu.RUnlock()
	return w.coinbase
}

func (w *worker) setGasCeil(ceil uint64) {
	w.mu.Lock()
	defer w.mu.Unlock()
	w.config.GasCeil = ceil
}

// setExtra sets the content used to initialize the block extra field.
func (w *worker) setExtra(extra []byte) {
	w.mu.Lock()
	defer w.mu.Unlock()
	w.extra = extra
}

// setRecommitInterval updates the interval for miner sealing work recommitting.
func (w *worker) setRecommitInterval(interval time.Duration) {
	select {
	case w.resubmitIntervalCh <- interval:
	case <-w.exitCh:
	}
}

// pending returns the pending state and corresponding block. The returned
// values can be nil in case the pending block is not initialized.
func (w *worker) pending() (*types.Block, *state.StateDB) {
	if w.chainConfig.Optimism != nil && !w.config.RollupComputePendingBlock {
		return nil, nil // when not computing the pending block, there is never a pending state
	}
	w.snapshotMu.RLock()
	defer w.snapshotMu.RUnlock()
	if w.snapshotState == nil {
		return nil, nil
	}
	return w.snapshotBlock, w.snapshotState.Copy()
}

// pendingBlock returns pending block. The returned block can be nil in case the
// pending block is not initialized.
func (w *worker) pendingBlock() *types.Block {
	if w.chainConfig.Optimism != nil && !w.config.RollupComputePendingBlock {
		// For compatibility when not computing a pending block, we serve the latest block as "pending"
		headHeader := w.eth.BlockChain().CurrentHeader()
		headBlock := w.eth.BlockChain().GetBlock(headHeader.Hash(), headHeader.Number.Uint64())
		return headBlock
	}
	w.snapshotMu.RLock()
	defer w.snapshotMu.RUnlock()
	return w.snapshotBlock
}

// pendingBlockAndReceipts returns pending block and corresponding receipts.
// The returned values can be nil in case the pending block is not initialized.
func (w *worker) pendingBlockAndReceipts() (*types.Block, types.Receipts) {
	if w.chainConfig.Optimism != nil && !w.config.RollupComputePendingBlock {
		return nil, nil // when not computing the pending block, there are no pending receipts, and thus no pending logs
	}
	w.snapshotMu.RLock()
	defer w.snapshotMu.RUnlock()
	return w.snapshotBlock, w.snapshotReceipts
}

// start sets the running status as 1 and triggers new work submitting.
func (w *worker) start() {
	w.running.Store(true)
	w.startCh <- struct{}{}
}

// stop sets the running status as 0.
func (w *worker) stop() {
	w.running.Store(false)
}

// isRunning returns an indicator whether worker is running or not.
func (w *worker) isRunning() bool {
	return w.running.Load()
}

// close terminates all background threads maintained by the worker.
// Note the worker does not support being closed multiple times.
func (w *worker) close() {
	w.running.Store(false)
	close(w.exitCh)
	w.wg.Wait()
}

// recalcRecommit recalculates the resubmitting interval upon feedback.
func recalcRecommit(minRecommit, prev time.Duration, target float64, inc bool) time.Duration {
	var (
		prevF = float64(prev.Nanoseconds())
		next  float64
	)
	if inc {
		next = prevF*(1-intervalAdjustRatio) + intervalAdjustRatio*(target+intervalAdjustBias)
		max := float64(maxRecommitInterval.Nanoseconds())
		if next > max {
			next = max
		}
	} else {
		next = prevF*(1-intervalAdjustRatio) + intervalAdjustRatio*(target-intervalAdjustBias)
		min := float64(minRecommit.Nanoseconds())
		if next < min {
			next = min
		}
	}
	return time.Duration(int64(next))
}

// newWorkLoop is a standalone goroutine to submit new sealing work upon received events.
func (w *worker) newWorkLoop(recommit time.Duration) {
	defer w.wg.Done()
	if w.chainConfig.Optimism != nil && !w.config.RollupComputePendingBlock {
		for { // do not update the pending-block, instead drain work without doing it, to keep producers from blocking.
			select {
			case <-w.startCh:
			case <-w.chainHeadCh:
			case <-w.resubmitIntervalCh:
			case <-w.resubmitAdjustCh:
			case <-w.exitCh:
				return
			}
		}
	}

	var (
		interrupt   *atomic.Int32
		minRecommit = recommit // minimal resubmit interval specified by user.
		timestamp   int64      // timestamp for each round of sealing.
	)

	timer := time.NewTimer(0)
	defer timer.Stop()
	<-timer.C // discard the initial tick

	// commit aborts in-flight transaction execution with given signal and resubmits a new one.
	commit := func(s int32) {
		if interrupt != nil {
			interrupt.Store(s)
		}
		interrupt = new(atomic.Int32)
		select {
		case w.newWorkCh <- &newWorkReq{interrupt: interrupt, timestamp: timestamp}:
		case <-w.exitCh:
			return
		}
		timer.Reset(recommit)
		w.newTxs.Store(0)
	}
	// clearPending cleans the stale pending tasks.
	clearPending := func(number uint64) {
		w.pendingMu.Lock()
		for h, t := range w.pendingTasks {
			if t.block.NumberU64()+staleThreshold <= number {
				delete(w.pendingTasks, h)
			}
		}
		w.pendingMu.Unlock()
	}

	for {
		select {
		case <-w.startCh:
			clearPending(w.chain.CurrentBlock().Number.Uint64())
			timestamp = time.Now().Unix()
			commit(commitInterruptNewHead)

		case head := <-w.chainHeadCh:
			clearPending(head.Block.NumberU64())
			timestamp = time.Now().Unix()
			commit(commitInterruptNewHead)

		case <-timer.C:
			// If sealing is running resubmit a new work cycle periodically to pull in
			// higher priced transactions. Disable this overhead for pending blocks.
			if w.isRunning() && (w.chainConfig.Clique == nil || w.chainConfig.Clique.Period > 0) {
				// Short circuit if no new transaction arrives.
				if w.newTxs.Load() == 0 {
					timer.Reset(recommit)
					continue
				}
				commit(commitInterruptResubmit)
			}

		case interval := <-w.resubmitIntervalCh:
			// Adjust resubmit interval explicitly by user.
			if interval < minRecommitInterval {
				log.Warn("Sanitizing miner recommit interval", "provided", interval, "updated", minRecommitInterval)
				interval = minRecommitInterval
			}
			log.Info("Miner recommit interval update", "from", minRecommit, "to", interval)
			minRecommit, recommit = interval, interval

			if w.resubmitHook != nil {
				w.resubmitHook(minRecommit, recommit)
			}

		case adjust := <-w.resubmitAdjustCh:
			// Adjust resubmit interval by feedback.
			if adjust.inc {
				before := recommit
				target := float64(recommit.Nanoseconds()) / adjust.ratio
				recommit = recalcRecommit(minRecommit, recommit, target, true)
				log.Trace("Increase miner recommit interval", "from", before, "to", recommit)
			} else {
				before := recommit
				recommit = recalcRecommit(minRecommit, recommit, float64(minRecommit.Nanoseconds()), false)
				log.Trace("Decrease miner recommit interval", "from", before, "to", recommit)
			}

			if w.resubmitHook != nil {
				w.resubmitHook(minRecommit, recommit)
			}

		case <-w.exitCh:
			return
		}
	}
}

// mainLoop is responsible for generating and submitting sealing work based on
// the received event. It can support two modes: automatically generate task and
// submit it or return task according to given parameters for various proposes.
func (w *worker) mainLoop() {
	defer w.wg.Done()
	defer w.txsSub.Unsubscribe()
	defer w.chainHeadSub.Unsubscribe()
	defer func() {
		if w.current != nil {
			w.current.discard()
		}
	}()

	for {
		select {
		case req := <-w.newWorkCh:
			w.commitWork(req.interrupt, req.timestamp)

		case ev := <-w.txsCh:
			if w.chainConfig.Optimism != nil && !w.config.RollupComputePendingBlock {
				continue // don't update the pending-block snapshot if we are not computing the pending block
			}
			// Apply transactions to the pending state if we're not sealing
			//
			// Note all transactions received may not be continuous with transactions
			// already included in the current sealing block. These transactions will
			// be automatically eliminated.
			if !w.isRunning() && w.current != nil {
				// If block is already full, abort
				if gp := w.current.gasPool; gp != nil && gp.Gas() < params.TxGas {
					continue
				}
				txs := make(map[common.Address][]*txpool.LazyTransaction, len(ev.Txs))
				for _, tx := range ev.Txs {
					acc, _ := types.Sender(w.current.signer, tx)
					txs[acc] = append(txs[acc], &txpool.LazyTransaction{
						Pool:      w.eth.TxPool(), // We don't know where this came from, yolo resolve from everywhere
						Hash:      tx.Hash(),
						Tx:        nil, // Do *not* set this! We need to resolve it later to pull blobs in
						Time:      tx.Time(),
						GasFeeCap: tx.GasFeeCap(),
						GasTipCap: tx.GasTipCap(),
						Gas:       tx.Gas(),
						BlobGas:   tx.BlobGas(),
					})
				}
				txset := newTransactionsByPriceAndNonce(w.current.signer, txs, w.current.header.BaseFee)
				tcount := w.current.tcount
				w.commitTransactions(w.current, txset, nil)

				// Only update the snapshot if any new transactions were added
				// to the pending block
				if tcount != w.current.tcount {
					w.updateSnapshot(w.current)
				}
			} else {
				// Special case, if the consensus engine is 0 period clique(dev mode),
				// submit sealing work here since all empty submission will be rejected
				// by clique. Of course the advance sealing(empty submission) is disabled.
				if w.chainConfig.Clique != nil && w.chainConfig.Clique.Period == 0 {
					w.commitWork(nil, time.Now().Unix())
				}
			}
			w.newTxs.Add(int32(len(ev.Txs)))

		// System stopped
		case <-w.exitCh:
			return
		case <-w.txsSub.Err():
			return
		case <-w.chainHeadSub.Err():
			return
		}
	}
}

// opLoop is responsible for generating and submitting sealing work based on
// the received event(building_payload).
func (w *worker) opLoop() {
	defer w.wg.Done()
	for {
		select {
		case req := <-w.getWorkCh:
			req.result <- w.generateWork(req.params)
		case <-w.exitCh:
			return
		}
	}
}

// taskLoop is a standalone goroutine to fetch sealing task from the generator and
// push them to consensus engine.
func (w *worker) taskLoop() {
	defer w.wg.Done()
	var (
		stopCh chan struct{}
		prev   common.Hash
	)

	// interrupt aborts the in-flight sealing task.
	interrupt := func() {
		if stopCh != nil {
			close(stopCh)
			stopCh = nil
		}
	}
	for {
		select {
		case task := <-w.taskCh:
			if w.newTaskHook != nil {
				w.newTaskHook(task)
			}
			// Reject duplicate sealing work due to resubmitting.
			sealHash := w.engine.SealHash(task.block.Header())
			if sealHash == prev {
				continue
			}
			// Interrupt previous sealing operation
			interrupt()
			stopCh, prev = make(chan struct{}), sealHash

			if w.skipSealHook != nil && w.skipSealHook(task) {
				continue
			}
			w.pendingMu.Lock()
			w.pendingTasks[sealHash] = task
			w.pendingMu.Unlock()

			if err := w.engine.Seal(w.chain, task.block, w.resultCh, stopCh); err != nil {
				log.Warn("Block sealing failed", "err", err)
				w.pendingMu.Lock()
				delete(w.pendingTasks, sealHash)
				w.pendingMu.Unlock()
			}
		case <-w.exitCh:
			interrupt()
			return
		}
	}
}

// resultLoop is a standalone goroutine to handle sealing result submitting
// and flush relative data to the database.
func (w *worker) resultLoop() {
	defer w.wg.Done()
	for {
		select {
		case block := <-w.resultCh:
			// Short circuit when receiving empty result.
			if block == nil {
				continue
			}
			// Short circuit when receiving duplicate result caused by resubmitting.
			if w.chain.HasBlock(block.Hash(), block.NumberU64()) {
				continue
			}
			var (
				sealhash = w.engine.SealHash(block.Header())
				hash     = block.Hash()
			)
			w.pendingMu.RLock()
			task, exist := w.pendingTasks[sealhash]
			w.pendingMu.RUnlock()
			if !exist {
				log.Error("Block found but no relative pending task", "number", block.Number(), "sealhash", sealhash, "hash", hash)
				continue
			}
			// Different block could share same sealhash, deep copy here to prevent write-write conflict.
			var (
				receipts = make([]*types.Receipt, len(task.receipts))
				logs     []*types.Log
			)
			for i, taskReceipt := range task.receipts {
				receipt := new(types.Receipt)
				receipts[i] = receipt
				*receipt = *taskReceipt

				// add block location fields
				receipt.BlockHash = hash
				receipt.BlockNumber = block.Number()
				receipt.TransactionIndex = uint(i)

				// Update the block hash in all logs since it is now available and not when the
				// receipt/log of individual transactions were created.
				receipt.Logs = make([]*types.Log, len(taskReceipt.Logs))
				for i, taskLog := range taskReceipt.Logs {
					log := new(types.Log)
					receipt.Logs[i] = log
					*log = *taskLog
					log.BlockHash = hash
				}
				logs = append(logs, receipt.Logs...)
			}
			// Commit block and state to database.
			task.state.SetExpectedStateRoot(block.Root())
			_, err := w.chain.WriteBlockAndSetHead(block, receipts, logs, task.state, true)
			if err != nil {
				log.Error("Failed writing block to chain", "err", err)
				continue
			}
			log.Info("Successfully sealed new block", "number", block.Number(), "sealhash", sealhash, "hash", hash,
				"elapsed", common.PrettyDuration(time.Since(task.createdAt)))

			// Broadcast the block and announce chain insertion event
			w.mux.Post(core.NewMinedBlockEvent{Block: block})

		case <-w.exitCh:
			return
		}
	}
}

// makeEnv creates a new environment for the sealing block.
func (w *worker) makeEnv(parent *types.Header, header *types.Header, coinbase common.Address) (*environment, error) {
	// Retrieve the parent state to execute on top and start a prefetcher for
	// the miner to speed block sealing up a bit.
	state, err := w.chain.StateAt(parent.Root)
	if err != nil && w.chainConfig.Optimism != nil { // Allow the miner to reorg its own chain arbitrarily deep
		if historicalBackend, ok := w.eth.(BackendWithHistoricalState); ok {
			var release tracers.StateReleaseFunc
			parentBlock := w.eth.BlockChain().GetBlockByHash(parent.Hash())
			state, release, err = historicalBackend.StateAtBlock(context.Background(), parentBlock, ^uint64(0), nil, false, false)
			state = state.Copy()
			release()
		}
	}
	if err != nil {
		return nil, err
	}
	state.StartPrefetcher("miner")

	// Note the passed coinbase may be different with header.Coinbase.
	env := &environment{
		signer:   types.MakeSigner(w.chainConfig, header.Number, header.Time),
		state:    state,
		coinbase: coinbase,
		header:   header,
		profit:   big.NewInt(0),
	}
	// Keep track of transactions which return errors so they can be removed
	env.tcount = 0
	return env, nil
}

// updateSnapshot updates pending snapshot block, receipts and state.
func (w *worker) updateSnapshot(env *environment) {
	w.snapshotMu.Lock()
	defer w.snapshotMu.Unlock()

	w.snapshotBlock = types.NewBlock(
		env.header,
		env.txs,
		nil,
		env.receipts,
		trie.NewStackTrie(nil),
	)
	w.snapshotReceipts = copyReceipts(env.receipts)
	w.snapshotState = env.state.Copy()
}

func (w *worker) commitTransaction(env *environment, tx *types.Transaction) ([]*types.Log, error) {
	if tx.Type() == types.BlobTxType {
		return w.commitBlobTransaction(env, tx)
	}
	receipt, err := w.applyTransaction(env, tx)
	if err != nil {
		return nil, err
	}
	env.txs = append(env.txs, tx)
	env.receipts = append(env.receipts, receipt)
	if w.config.Mev.MevEnabled {
		minerFee, _ := tx.EffectiveGasTip(env.header.BaseFee)
		env.profit.Add(env.profit, new(big.Int).Mul(new(big.Int).SetUint64(receipt.GasUsed), minerFee))
	}
	return receipt.Logs, nil
}

func (w *worker) commitBundleTransaction(env *environment, tx *types.Transaction, unRevertible bool) ([]*types.Log, error) {
	if tx.Type() == types.BlobTxType {
		return w.commitBlobTransaction(env, tx)
	}
	receipt, err := w.applyTransaction(env, tx)
	if err != nil {
		return nil, err
	}
	if receipt.Status == types.ReceiptStatusFailed && unRevertible {
		return nil, errors.New("no revertible transaction failed")
	}
	env.txs = append(env.txs, tx)
	env.receipts = append(env.receipts, receipt)
	if w.config.Mev.MevEnabled {
		minerFee, _ := tx.EffectiveGasTip(env.header.BaseFee)
		env.profit.Add(env.profit, new(big.Int).Mul(new(big.Int).SetUint64(receipt.GasUsed), minerFee))
	}
	return receipt.Logs, nil
}

func (w *worker) commitBlobTransaction(env *environment, tx *types.Transaction) ([]*types.Log, error) {
	sc := tx.BlobTxSidecar()
	if sc == nil {
		panic("blob transaction without blobs in miner")
	}
	// Checking against blob gas limit: It's kind of ugly to perform this check here, but there
	// isn't really a better place right now. The blob gas limit is checked at block validation time
	// and not during execution. This means core.ApplyTransaction will not return an error if the
	// tx has too many blobs. So we have to explicitly check it here.
	if (env.blobs+len(sc.Blobs))*params.BlobTxBlobGasPerBlob > params.MaxBlobGasPerBlock {
		return nil, errors.New("max data blobs reached")
	}
	receipt, err := w.applyTransaction(env, tx)
	if err != nil {
		return nil, err
	}
	env.txs = append(env.txs, tx.WithoutBlobTxSidecar())
	env.receipts = append(env.receipts, receipt)
	env.sidecars = append(env.sidecars, sc)
	env.blobs += len(sc.Blobs)
	*env.header.BlobGasUsed += receipt.BlobGasUsed
	return receipt.Logs, nil
}

// applyTransaction runs the transaction. If execution fails, state and gas pool are reverted.
func (w *worker) applyTransaction(env *environment, tx *types.Transaction) (*types.Receipt, error) {
	var (
		snap = env.state.Snapshot()
		gp   = env.gasPool.Gas()
	)
	receipt, err := core.ApplyTransaction(w.chainConfig, w.chain, &env.coinbase, env.gasPool, env.state, env.header, tx, &env.header.GasUsed, *w.chain.GetVMConfig())
	if err != nil {
		env.state.RevertToSnapshot(snap)
		env.gasPool.SetGas(gp)
	}
	return receipt, err
}

func (w *worker) commitTransactions(env *environment, txs *transactionsByPriceAndNonce, interrupt *atomic.Int32) error {
	gasLimit := env.header.GasLimit
	if env.gasPool == nil {
		env.gasPool = new(core.GasPool).AddGas(gasLimit)
	}

	var coalescedLogs []*types.Log

	//append the tx DAG transaction to the block
	appendTxDAG := func() {
		// TODO this is a placeholder for the tx DAG data that will be generated by the stateDB
		txForDAG, err := w.generateDAGTx(env.signer, env.tcount, env.coinbase)
		if err != nil {
			log.Warn("failed to generate DAG tx", "err", err)
			return
		}
		logs, err := w.commitTransaction(env, txForDAG)
		if err != nil {
			log.Warn("failed to commit DAG tx", "err", err)
			return
		}
		coalescedLogs = append(coalescedLogs, logs...)
		env.tcount++
	}

	for {
		// Check interruption signal and abort building if it's fired.
		if interrupt != nil {
			if signal := interrupt.Load(); signal != commitInterruptNone {
				appendTxDAG()
				return signalToErr(signal)
			}
		}
		// If we don't have enough gas for any further transactions then we're done.
		if env.gasPool.Gas() < params.TxGas {
			log.Trace("Not enough gas for further transactions", "have", env.gasPool, "want", params.TxGas)
			break
		}
		// Retrieve the next transaction and abort if all done.
		ltx := txs.Peek()
		if ltx == nil {
			break
		}
		txTotalMeter.Mark(1)
		// If we don't have enough space for the next transaction, skip the account.
		if env.gasPool.Gas() < ltx.Gas {
			log.Trace("Not enough gas left for transaction", "hash", ltx.Hash, "left", env.gasPool.Gas(), "needed", ltx.Gas)
			txs.Pop()
			txErrNotenoughgasMeter.Mark(1)
			continue
		}
		if left := uint64(params.MaxBlobGasPerBlock - env.blobs*params.BlobTxBlobGasPerBlob); left < ltx.BlobGas {
			log.Trace("Not enough blob gas left for transaction", "hash", ltx.Hash, "left", left, "needed", ltx.BlobGas)
			txs.Pop()
			txErrNotenoughblobgasMeter.Mark(1)
			continue
		}
		// Transaction seems to fit, pull it up from the pool
		tx := ltx.Resolve()
		if tx == nil {
			log.Trace("Ignoring evicted transaction", "hash", ltx.Hash)
			txs.Pop()
			txErrEvitedMeter.Mark(1)
			continue
		}
		// Error may be ignored here. The error has already been checked
		// during transaction acceptance is the transaction pool.
		from, _ := types.Sender(env.signer, tx)

		// Check whether the tx is replay protected. If we're not in the EIP155 hf
		// phase, start ignoring the sender until we do.
		if tx.Protected() && !w.chainConfig.IsEIP155(env.header.Number) {
			log.Trace("Ignoring replay protected transaction", "hash", ltx.Hash, "eip155", w.chainConfig.EIP155Block)
			txs.Pop()
			txErrReplayMeter.Mark(1)
			continue
		}
		// Start executing the transaction
		env.state.SetTxContext(tx.Hash(), env.tcount)

		logs, err := w.commitTransaction(env, tx)
		switch {
		case errors.Is(err, core.ErrNonceTooLow):
			// New head notification data race between the transaction pool and miner, shift
			log.Trace("Skipping transaction with low nonce", "hash", ltx.Hash, "sender", from, "nonce", tx.Nonce())
			txs.Shift()
			txErrNoncetoolowMeter.Mark(1)

		case errors.Is(err, nil):
			// Everything ok, collect the logs and shift in the next transaction from the same account
			coalescedLogs = append(coalescedLogs, logs...)
			env.tcount++
			txs.Shift()
			txSuccMeter.Mark(1)

		default:
			// Transaction is regarded as invalid, drop all consecutive transactions from
			// the same sender because of `nonce-too-high` clause.
			log.Debug("Transaction failed, account skipped", "hash", ltx.Hash, "err", err)
			txs.Pop()
			txErrUnknownMeter.Mark(1)
		}
	}
	appendTxDAG()
	if !w.isRunning() && len(coalescedLogs) > 0 {
		// We don't push the pendingLogsEvent while we are sealing. The reason is that
		// when we are sealing, the worker will regenerate a sealing block every 3 seconds.
		// In order to avoid pushing the repeated pendingLog, we disable the pending log pushing.

		// make a copy, the state caches the logs and these logs get "upgraded" from pending to mined
		// logs by filling in the block hash when the block was mined by the local miner. This can
		// cause a race condition if a log was "upgraded" before the PendingLogsEvent is processed.
		cpy := make([]*types.Log, len(coalescedLogs))
		for i, l := range coalescedLogs {
			cpy[i] = new(types.Log)
			*cpy[i] = *l
		}
		w.pendingLogsFeed.Send(cpy)
	}
	return nil
}

// generateDAGTx generates a DAG transaction for the block
func (w *worker) generateDAGTx(signer types.Signer, txIndex int, coinbase common.Address) (*types.Transaction, error) {
	// @TODO this is a placeholder for the txDAG transaction sender
	// privateKeyHex := "05305d9000ae59abb613799237e87885dd122bafd71beffb60cc15ebf95d1d1f" //0x0fC7B89DdE80018CaF9eEd78757f996d9d3a25Aa
	// toAddress := "0x559fb1e8707DA1F6De2A3eA5C05db84eDb13232d"

	statedb, err := w.chain.State()
	if err != nil {
		return nil, fmt.Errorf("failed to get state db, err: %v", err)
	}

	if signer == nil {
		return nil, fmt.Errorf("current signer is nil")
	}

	//privateKey, err := crypto.HexToECDSA(privateKeyHex)
	sender := w.config.ParallelTxDAGSenderPriv
	receiver := w.config.ParallelTxDAGReceiver
	if sender == nil {
		return nil, fmt.Errorf("missing sender private key")
	}

	empty := common.Address{}
	if receiver == empty {
		return nil, fmt.Errorf("missing receiver address")
	}

	// get txDAG data from the stateDB
	txDAG, _ := statedb.ResolveTxDAG([]common.Address{coinbase, params.OptimismBaseFeeRecipient, params.OptimismL1FeeRecipient})
	// txIndex is the index of this txDAG transaction
	txDAG.SetTxDep(txIndex, types.TxDep{Relation: 1})
	txDAGBytes, err := types.EncodeTxDAG(txDAG)
	if err != nil {
		return nil, fmt.Errorf("failed to encode txDAG, err: %v", err)
	}

	publicKey := sender.Public()
	publicKeyECDSA, ok := publicKey.(*ecdsa.PublicKey)
	if !ok {
		return nil, fmt.Errorf("error casting public key to ECDSA")
	}
	fromAddress := crypto.PubkeyToAddress(*publicKeyECDSA)

	// get nonce from the
	nonce := statedb.GetNonce(fromAddress)

	// Create the transaction
	tx := types.NewTransaction(nonce, TxDAGReceiver, big.NewInt(0), 10000, big.NewInt(0), append(types.TXDAGHeader, txDAGBytes...))

	// Sign the transaction with the private key
	signedTx, err := types.SignTx(tx, signer, sender)
	if err != nil {
		return nil, fmt.Errorf("failed to sign transaction, err: %v", err)
	}

	return signedTx, nil
}

// generateParams wraps various of settings for generating sealing task.
type generateParams struct {
	timestamp   uint64            // The timstamp for sealing task
	forceTime   bool              // Flag whether the given timestamp is immutable or not
	parentHash  common.Hash       // Parent block hash, empty means the latest chain head
	coinbase    common.Address    // The fee recipient address for including transaction
	random      common.Hash       // The randomness generated by beacon chain, empty before the merge
	withdrawals types.Withdrawals // List of withdrawals to include in block.
	beaconRoot  *common.Hash      // The beacon root (cancun field).
	noTxs       bool              // Flag whether an empty block without any transaction is expected

	txs       types.Transactions // Deposit transactions to include at the start of the block
	gasLimit  *uint64            // Optional gas limit override
	interrupt *atomic.Int32      // Optional interruption signal to pass down to worker.generateWork
	isUpdate  bool               // Optional flag indicating that this is building a discardable update
}

// validateParams validates the given parameters.
// It currently checks that the parent block is known and that the timestamp is valid,
// i.e., after the parent block's timestamp.
// It returns an upper bound of the payload building duration as computed
// by the difference in block timestamps between the parent and genParams.
func (w *worker) validateParams(genParams *generateParams) (time.Duration, error) {
	w.mu.RLock()
	defer w.mu.RUnlock()

	// Find the parent block for sealing task
	parent := w.chain.CurrentBlock()
	if genParams.parentHash != (common.Hash{}) {
		block := w.chain.GetBlockByHash(genParams.parentHash)
		if block == nil {
			return 0, fmt.Errorf("missing parent %v", genParams.parentHash)
		}
		parent = block.Header()
	}

	// Sanity check the timestamp correctness
	blockTime := int64(genParams.timestamp) - int64(parent.Time)
	if blockTime <= 0 && genParams.forceTime {
		return 0, fmt.Errorf("invalid timestamp, parent %d given %d", parent.Time, genParams.timestamp)
	}

	// minimum payload build time of 1s
	if blockTime < 1 {
		blockTime = 1
	}
	return time.Duration(blockTime) * time.Second, nil
}

// prepareWork constructs the sealing task according to the given parameters,
// either based on the last chain head or specified parent. In this function
// the pending transactions are not filled yet, only the empty task returned.
func (w *worker) prepareWork(genParams *generateParams) (*environment, error) {
	w.mu.RLock()
	defer w.mu.RUnlock()

	// Find the parent block for sealing task
	parent := w.chain.CurrentBlock()
	if genParams.parentHash != (common.Hash{}) {
		block := w.chain.GetBlockByHash(genParams.parentHash)
		if block == nil {
			return nil, fmt.Errorf("missing parent")
		}
		parent = block.Header()
	}
	// Sanity check the timestamp correctness, recap the timestamp
	// to parent+1 if the mutation is allowed.
	timestamp := genParams.timestamp
	if parent.Time >= timestamp {
		if genParams.forceTime {
			return nil, fmt.Errorf("invalid timestamp, parent %d given %d", parent.Time, timestamp)
		}
		timestamp = parent.Time + 1
	}
	// Construct the sealing block header.
	header := &types.Header{
		ParentHash: parent.Hash(),
		Number:     new(big.Int).Add(parent.Number, common.Big1),
		GasLimit:   core.CalcGasLimit(parent.GasLimit, w.config.GasCeil),
		Time:       timestamp,
		Coinbase:   genParams.coinbase,
	}
	// Set the extra field.
	if len(w.extra) != 0 && w.chainConfig.Optimism == nil { // Optimism chains must not set any extra data.
		header.Extra = w.extra
	}
	// Set the randomness field from the beacon chain if it's available.
	if genParams.random != (common.Hash{}) {
		header.MixDigest = genParams.random
	}
	// Set baseFee and GasLimit if we are on an EIP-1559 chain
	if w.chainConfig.IsLondon(header.Number) {
		header.BaseFee = eip1559.CalcBaseFee(w.chainConfig, parent, header.Time)
		if !w.chainConfig.IsLondon(parent.Number) {
			parentGasLimit := parent.GasLimit * w.chainConfig.ElasticityMultiplier()
			header.GasLimit = core.CalcGasLimit(parentGasLimit, w.config.GasCeil)
		}
	}
	if genParams.gasLimit != nil { // override gas limit if specified
		header.GasLimit = *genParams.gasLimit
	} else if w.chain.Config().Optimism != nil && w.config.GasCeil != 0 {
		// configure the gas limit of pending blocks with the miner gas limit config when using optimism
		header.GasLimit = w.config.GasCeil
	}
	// Apply EIP-4844, EIP-4788.
	if w.chainConfig.IsCancun(header.Number, header.Time) {
		var excessBlobGas uint64
		if w.chainConfig.IsCancun(parent.Number, parent.Time) {
			excessBlobGas = eip4844.CalcExcessBlobGas(*parent.ExcessBlobGas, *parent.BlobGasUsed)
		} else {
			// For the first post-fork block, both parent.data_gas_used and parent.excess_data_gas are evaluated as 0
			excessBlobGas = eip4844.CalcExcessBlobGas(0, 0)
		}
		header.BlobGasUsed = new(uint64)
		header.ExcessBlobGas = &excessBlobGas
		header.ParentBeaconRoot = genParams.beaconRoot
	}
	// Run the consensus preparation with the default or customized consensus engine.
	if err := w.engine.Prepare(w.chain, header); err != nil {
		log.Error("Failed to prepare header for sealing", "err", err)
		return nil, err
	}
	// Could potentially happen if starting to mine in an odd state.
	// Note genParams.coinbase can be different with header.Coinbase
	// since clique algorithm can modify the coinbase field in header.
	env, err := w.makeEnv(parent, header, genParams.coinbase)
	if err != nil {
		log.Error("Failed to create sealing context", "err", err)
		return nil, err
	}
	if header.ParentBeaconRoot != nil {
		context := core.NewEVMBlockContext(header, w.chain, nil, w.chainConfig, env.state)
		vmenv := vm.NewEVM(context, vm.TxContext{}, env.state, w.chainConfig, vm.Config{})
		core.ProcessBeaconBlockRoot(*header.ParentBeaconRoot, vmenv, env.state)
	}
	return env, nil
}

// fillTransactions retrieves the pending transactions from the txpool and fills them
// into the given sealing block. The transaction selection and ordering strategy can
// be customized with the plugin in the future.
func (w *worker) fillTransactions(interrupt *atomic.Int32, env *environment) error {
	// TODO will remove after fix txpool perf issue
	if interrupt != nil {
		if signal := interrupt.Load(); signal != commitInterruptNone {
			return signalToErr(signal)
		}
	}

	start := time.Now()
	if w.chain.TxDAGEnabled() {
		env.state.ResetMVStates(0)
	}
	pending := w.eth.TxPool().Pending(true)
	packFromTxpoolTimer.UpdateSince(start)
	log.Debug("packFromTxpoolTimer", "duration", common.PrettyDuration(time.Since(start)), "hash", env.header.Hash())

	// Split the pending transactions into locals and remotes.
	localTxs, remoteTxs := make(map[common.Address][]*txpool.LazyTransaction), pending

	// TODO will remove after fix txpool perf issue
	// for _, account := range w.eth.TxPool().Locals() {
	// 	if txs := remoteTxs[account]; len(txs) > 0 {
	// 		delete(remoteTxs, account)
	// 		localTxs[account] = txs
	// 	}
	// }

	// Fill the block with all available pending transactions.
	start = time.Now()
	if len(localTxs) > 0 {
		txs := newTransactionsByPriceAndNonce(env.signer, localTxs, env.header.BaseFee)
		if err := w.commitTransactions(env, txs, interrupt); err != nil {
			return err
		}
	}
	if len(remoteTxs) >= 0 {
		txs := newTransactionsByPriceAndNonce(env.signer, remoteTxs, env.header.BaseFee)
		if err := w.commitTransactions(env, txs, interrupt); err != nil {
			return err
		}
	}
	commitTxpoolTxsTimer.UpdateSince(start)
	log.Debug("commitTxpoolTxsTimer", "duration", common.PrettyDuration(time.Since(start)), "hash", env.header.Hash())
	return nil
}

// generateWork generates a sealing block based on the given parameters.
func (w *worker) generateWork(genParams *generateParams) *newPayloadResult {
	// TODO delete after debug performance metrics
	core.DebugInnerExecutionDuration = 0
	defer func() {
		core.DebugInnerExecutionDuration = 0
	}()

	work, err := w.prepareWork(genParams)
	if err != nil {
		return &newPayloadResult{err: err}
	}
	defer work.discard()
	if work.gasPool == nil {
		work.gasPool = new(core.GasPool).AddGas(work.header.GasLimit)
	}

	if w.chainConfig.PreContractForkBlock != nil && work.header.Number.Cmp(w.chainConfig.PreContractForkBlock) == 0 {
		misc.ApplyPreContractHardFork(work.state)
	}

	misc.EnsureCreate2Deployer(w.chainConfig, work.header.Time, work.state)

	start := time.Now()
	for _, tx := range genParams.txs {
		from, _ := types.Sender(work.signer, tx)
		work.state.SetTxContext(tx.Hash(), work.tcount)
		_, err := w.commitTransaction(work, tx)
		if err != nil {
			return &newPayloadResult{err: fmt.Errorf("failed to force-include tx: %s type: %d sender: %s nonce: %d, err: %w", tx.Hash(), tx.Type(), from, tx.Nonce(), err)}
		}
		work.tcount++
	}
	commitDepositTxsTimer.UpdateSince(start)
	log.Debug("commitDepositTxsTimer", "duration", common.PrettyDuration(time.Since(start)), "parentHash", genParams.parentHash)

	// forced transactions done, fill rest of block with transactions
	if !genParams.noTxs {
		// use shared interrupt if present
		interrupt := genParams.interrupt
		if interrupt == nil {
			interrupt = new(atomic.Int32)
		}
		timer := time.AfterFunc(w.newpayloadTimeout, func() {
			interrupt.Store(commitInterruptTimeout)
		})
		if w.config.Mev.MevEnabled {
			newWork := work.copy()
			var wg sync.WaitGroup
			wg.Add(1)
			go func() {
				defer wg.Done()
				err := w.fillTransactionsAndBundles(interrupt, newWork)
				if errors.Is(err, errBlockInterruptedByBundleCommit) {
					log.Error("fillTransactionsAndBundles is interrupted", "err", err)
				}
			}()
			err := w.fillTransactions(interrupt, work)
			timer.Stop() // don't need timeout interruption any more
			if errors.Is(err, errBlockInterruptedByTimeout) {
				log.Warn("Block building is interrupted", "allowance", common.PrettyDuration(w.newpayloadTimeout), "parentHash", genParams.parentHash)
				isBuildBlockInterruptCounter.Inc(1)
			} else if errors.Is(err, errBlockInterruptedByResolve) {
				log.Info("Block building got interrupted by payload resolution", "parentHash", genParams.parentHash)
				isBuildBlockInterruptCounter.Inc(1)
			}
			wg.Wait()
			if newWork.profit.Cmp(work.profit) > 0 {
				work = newWork
			}
		} else {
			err := w.fillTransactions(interrupt, work)
			timer.Stop() // don't need timeout interruption any more
			if errors.Is(err, errBlockInterruptedByTimeout) {
				log.Warn("Block building is interrupted", "allowance", common.PrettyDuration(w.newpayloadTimeout), "parentHash", genParams.parentHash)
				isBuildBlockInterruptCounter.Inc(1)
			} else if errors.Is(err, errBlockInterruptedByResolve) {
				log.Info("Block building got interrupted by payload resolution", "parentHash", genParams.parentHash)
				isBuildBlockInterruptCounter.Inc(1)
			}
		}
	}

	if intr := genParams.interrupt; intr != nil && genParams.isUpdate && intr.Load() != commitInterruptNone {
		return &newPayloadResult{err: errInterruptedUpdate}
	}

	start = time.Now()
	block, err := w.engine.FinalizeAndAssemble(w.chain, work.header, work.state, work.txs, nil, work.receipts, genParams.withdrawals)
	if err != nil {
		return &newPayloadResult{err: err}
	}
	if block.Root() == (common.Hash{}) {
		return &newPayloadResult{err: fmt.Errorf("empty block root")}
	}

	// TODO(galaio): fulfill TxDAG to mined block
	//if w.chain.TxDAGEnabled() && w.chainConfig.Optimism != nil {
	//	txDAG, _ := work.state.ResolveTxDAG([]common.Address{work.coinbase, params.OptimismBaseFeeRecipient, params.OptimismL1FeeRecipient})
	//	rawTxDAG, err := types.EncodeTxDAG(txDAG)
	//	if err != nil {
	//		return &newPayloadResult{err: err}
	//	}
	//}

	assembleBlockTimer.UpdateSince(start)
	log.Debug("assembleBlockTimer", "duration", common.PrettyDuration(time.Since(start)), "parentHash", genParams.parentHash)

	accountReadTimer.Update(work.state.AccountReads)                 // Account reads are complete(in commit txs)
	storageReadTimer.Update(work.state.StorageReads)                 // Storage reads are complete(in commit txs)
	snapshotAccountReadTimer.Update(work.state.SnapshotAccountReads) // Account reads are complete(in commit txs)
	snapshotStorageReadTimer.Update(work.state.SnapshotStorageReads) // Storage reads are complete(in commit txs)
	accountUpdateTimer.Update(work.state.AccountUpdates)             // Account updates are complete(in FinalizeAndAssemble)
	storageUpdateTimer.Update(work.state.StorageUpdates)             // Storage updates are complete(in FinalizeAndAssemble)
	accountHashTimer.Update(work.state.AccountHashes)                // Account hashes are complete(in FinalizeAndAssemble)
	storageHashTimer.Update(work.state.StorageHashes)                // Storage hashes are complete(in FinalizeAndAssemble)
	txDAGGenerateTimer.Update(work.state.TxDAGGenerate)

	innerExecutionTimer.Update(core.DebugInnerExecutionDuration)

	log.Debug("build payload statedb metrics", "parentHash", genParams.parentHash, "accountReads", common.PrettyDuration(work.state.AccountReads), "storageReads", common.PrettyDuration(work.state.StorageReads), "snapshotAccountReads", common.PrettyDuration(work.state.SnapshotAccountReads), "snapshotStorageReads", common.PrettyDuration(work.state.SnapshotStorageReads), "accountUpdates", common.PrettyDuration(work.state.AccountUpdates), "storageUpdates", common.PrettyDuration(work.state.StorageUpdates), "accountHashes", common.PrettyDuration(work.state.AccountHashes), "storageHashes", common.PrettyDuration(work.state.StorageHashes))
	fees := big.NewInt(0)
	if w.config.Mev.MevEnabled {
		fees = work.profit
	} else {
		fees = totalFees(block, work.receipts)
	}
	return &newPayloadResult{
		block:    block,
		fees:     fees,
		sidecars: work.sidecars,
		env:      work,
	}
}

// commitWork generates several new sealing tasks based on the parent block
// and submit them to the sealer.
func (w *worker) commitWork(interrupt *atomic.Int32, timestamp int64) {
	// Abort committing if node is still syncing
	if w.syncing.Load() {
		return
	}
	start := time.Now()

	// Set the coinbase if the worker is running or it's required
	var coinbase common.Address
	if w.isRunning() {
		coinbase = w.etherbase()
		if coinbase == (common.Address{}) {
			log.Error("Refusing to mine without etherbase")
			return
		}
	}
	work, err := w.prepareWork(&generateParams{
		timestamp: uint64(timestamp),
		coinbase:  coinbase,
	})
	if err != nil {
		return
	}
	// Fill pending transactions from the txpool into the block.
	err = w.fillTransactions(interrupt, work)
	switch {
	case err == nil:
		// The entire block is filled, decrease resubmit interval in case
		// of current interval is larger than the user-specified one.
		w.adjustResubmitInterval(&intervalAdjust{inc: false})

	case errors.Is(err, errBlockInterruptedByRecommit):
		// Notify resubmit loop to increase resubmitting interval if the
		// interruption is due to frequent commits.
		gaslimit := work.header.GasLimit
		ratio := float64(gaslimit-work.gasPool.Gas()) / float64(gaslimit)
		if ratio < 0.1 {
			ratio = 0.1
		}
		w.adjustResubmitInterval(&intervalAdjust{
			ratio: ratio,
			inc:   true,
		})

	case errors.Is(err, errBlockInterruptedByNewHead):
		// If the block building is interrupted by newhead event, discard it
		// totally. Committing the interrupted block introduces unnecessary
		// delay, and possibly causes miner to mine on the previous head,
		// which could result in higher uncle rate.
		work.discard()
		return
	}
	// Submit the generated block for consensus sealing.
	w.commit(work.copy(), w.fullTaskHook, true, start)

	// Swap out the old work with the new one, terminating any leftover
	// prefetcher processes in the mean time and starting a new one.
	if w.current != nil {
		w.current.discard()
	}
	w.current = work
}

// commit runs any post-transaction state modifications, assembles the final block
// and commits new work if consensus engine is running.
// Note the assumption is held that the mutation is allowed to the passed env, do
// the deep copy first.
func (w *worker) commit(env *environment, interval func(), update bool, start time.Time) error {
	if w.isRunning() {
		if interval != nil {
			interval()
		}
		// Create a local environment copy, avoid the data race with snapshot state.
		// https://github.com/ethereum/go-ethereum/issues/24299
		env := env.copy()
		// Withdrawals are set to nil here, because this is only called in PoW.
		block, err := w.engine.FinalizeAndAssemble(w.chain, env.header, env.state, env.txs, nil, env.receipts, nil)
		if err != nil {
			return err
		}

		// If we're post merge, just ignore
		if !w.isTTDReached(block.Header()) {
			select {
			case w.taskCh <- &task{receipts: env.receipts, state: env.state, block: block, createdAt: time.Now()}:
				fees := totalFees(block, env.receipts)
				feesInEther := new(big.Float).Quo(new(big.Float).SetInt(fees), big.NewFloat(params.Ether))
				log.Info("Commit new sealing work", "number", block.Number(), "sealhash", w.engine.SealHash(block.Header()),
					"txs", env.tcount, "gas", block.GasUsed(), "fees", feesInEther,
					"elapsed", common.PrettyDuration(time.Since(start)))

			case <-w.exitCh:
				log.Info("Worker has exited")
			}
		}
	}
	if update {
		w.updateSnapshot(env)
	}
	return nil
}

// getSealingBlock generates the sealing block based on the given parameters.
// The generation result will be passed back via the given channel no matter
// the generation itself succeeds or not.
func (w *worker) getSealingBlock(params *generateParams) *newPayloadResult {
	req := &getWorkReq{
		params: params,
		result: make(chan *newPayloadResult, 1),
	}
	select {
	case w.getWorkCh <- req:
		return <-req.result
	case <-w.exitCh:
		return &newPayloadResult{err: errors.New("miner closed")}
	}
}

// isTTDReached returns the indicator if the given block has reached the total
// terminal difficulty for The Merge transition.
func (w *worker) isTTDReached(header *types.Header) bool {
	td, ttd := w.chain.GetTd(header.ParentHash, header.Number.Uint64()-1), w.chain.Config().TerminalTotalDifficulty
	return td != nil && ttd != nil && td.Cmp(ttd) >= 0
}

// adjustResubmitInterval adjusts the resubmit interval.
func (w *worker) adjustResubmitInterval(message *intervalAdjust) {
	select {
	case w.resubmitAdjustCh <- message:
	default:
		log.Warn("the resubmitAdjustCh is full, discard the message")
	}
}

// copyReceipts makes a deep copy of the given receipts.
func copyReceipts(receipts []*types.Receipt) []*types.Receipt {
	result := make([]*types.Receipt, len(receipts))
	for i, l := range receipts {
		cpy := *l
		result[i] = &cpy
	}
	return result
}

// totalFees computes total consumed miner fees in Wei. Block transactions and receipts have to have the same order.
func totalFees(block *types.Block, receipts []*types.Receipt) *big.Int {
	feesWei := new(big.Int)
	for i, tx := range block.Transactions() {
		minerFee, _ := tx.EffectiveGasTip(block.BaseFee())
		feesWei.Add(feesWei, new(big.Int).Mul(new(big.Int).SetUint64(receipts[i].GasUsed), minerFee))
	}
	return feesWei
}

// signalToErr converts the interruption signal to a concrete error type for return.
// The given signal must be a valid interruption signal.
func signalToErr(signal int32) error {
	switch signal {
	case commitInterruptNewHead:
		return errBlockInterruptedByNewHead
	case commitInterruptResubmit:
		return errBlockInterruptedByRecommit
	case commitInterruptTimeout:
		return errBlockInterruptedByTimeout
	case commitInterruptResolve:
		return errBlockInterruptedByResolve
	case commitInterruptBundleCommit:
		return errBlockInterruptedByBundleCommit
	default:
		panic(fmt.Errorf("undefined signal %d", signal))
	}
}<|MERGE_RESOLUTION|>--- conflicted
+++ resolved
@@ -21,11 +21,12 @@
 	"crypto/ecdsa"
 	"errors"
 	"fmt"
-	mapset "github.com/deckarep/golang-set/v2"
 	"math/big"
 	"sync"
 	"sync/atomic"
 	"time"
+
+	mapset "github.com/deckarep/golang-set/v2"
 
 	"github.com/ethereum/go-ethereum/common"
 	"github.com/ethereum/go-ethereum/consensus"
@@ -81,23 +82,16 @@
 )
 
 var (
-<<<<<<< HEAD
 	TxDAGSenderPriv *ecdsa.PrivateKey = nil
 	TxDAGReceiver   common.Address    = common.Address{}
 )
 
 var (
-	errBlockInterruptedByNewHead  = errors.New("new head arrived while building block")
-	errBlockInterruptedByRecommit = errors.New("recommit interrupt while building block")
-	errBlockInterruptedByTimeout  = errors.New("timeout while building block")
-	errBlockInterruptedByResolve  = errors.New("payload resolution while building block")
-=======
 	errBlockInterruptedByNewHead      = errors.New("new head arrived while building block")
 	errBlockInterruptedByRecommit     = errors.New("recommit interrupt while building block")
 	errBlockInterruptedByTimeout      = errors.New("timeout while building block")
 	errBlockInterruptedByResolve      = errors.New("payload resolution while building block")
 	errBlockInterruptedByBundleCommit = errors.New("failed bundle commit while building block")
->>>>>>> 6f7deff3
 )
 
 var (
