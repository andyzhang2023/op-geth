--- conflicted
+++ resolved
@@ -19,17 +19,15 @@
 
 import (
 	"context"
-<<<<<<< HEAD
 	"crypto/ecdsa"
-=======
 	"errors"
->>>>>>> 6f7deff3
 	"fmt"
-	"github.com/ethereum/go-ethereum/consensus/misc/eip1559"
-	"github.com/ethereum/go-ethereum/consensus/misc/eip4844"
 	"math/big"
 	"sync"
 	"time"
+
+	"github.com/ethereum/go-ethereum/consensus/misc/eip1559"
+	"github.com/ethereum/go-ethereum/consensus/misc/eip4844"
 
 	"github.com/ethereum/go-ethereum/common"
 	"github.com/ethereum/go-ethereum/common/hexutil"
@@ -110,12 +108,9 @@
 
 	RollupComputePendingBlock bool // Compute the pending block from tx-pool, instead of copying the latest-block
 
-<<<<<<< HEAD
 	ParallelTxDAGSenderPriv *ecdsa.PrivateKey // sender for broadcasting TxDAG transactions, it works only when TxDAG is enabled
 	ParallelTxDAGReceiver   common.Address    // receiver of TxDAG transactions, it works only when TxDAG is enabled
-=======
-	Mev MevConfig // Mev configuration
->>>>>>> 6f7deff3
+	Mev                     MevConfig         // Mev configuration
 }
 
 // DefaultConfig contains default settings for miner.
