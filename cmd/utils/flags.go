// Copyright 2015 The go-ethereum Authors
// This file is part of go-ethereum.
//
// go-ethereum is free software: you can redistribute it and/or modify
// it under the terms of the GNU General Public License as published by
// the Free Software Foundation, either version 3 of the License, or
// (at your option) any later version.
//
// go-ethereum is distributed in the hope that it will be useful,
// but WITHOUT ANY WARRANTY; without even the implied warranty of
// MERCHANTABILITY or FITNESS FOR A PARTICULAR PURPOSE. See the
// GNU General Public License for more details.
//
// You should have received a copy of the GNU General Public License
// along with go-ethereum. If not, see <http://www.gnu.org/licenses/>.

// Package utils contains internal helper functions for go-ethereum commands.
package utils

import (
	"bytes"
	"context"
	"crypto/ecdsa"
	"encoding/hex"
	"errors"
	"fmt"
	"math"
	"math/big"
	"net/http"
	"os"
	"path/filepath"
	godebug "runtime/debug"
	"strconv"
	"strings"
	"time"

	pcsclite "github.com/gballet/go-libpcsclite"
	gopsutil "github.com/shirou/gopsutil/mem"
	"github.com/urfave/cli/v2"

	"github.com/ethereum/go-ethereum/accounts"
	"github.com/ethereum/go-ethereum/accounts/keystore"
	"github.com/ethereum/go-ethereum/common"
	"github.com/ethereum/go-ethereum/common/fdlimit"
	"github.com/ethereum/go-ethereum/common/hexutil"
	"github.com/ethereum/go-ethereum/consensus/ethash"
	"github.com/ethereum/go-ethereum/core"
	"github.com/ethereum/go-ethereum/core/rawdb"
	"github.com/ethereum/go-ethereum/core/txpool"
	"github.com/ethereum/go-ethereum/core/types"
	"github.com/ethereum/go-ethereum/core/vm"
	"github.com/ethereum/go-ethereum/crypto"
	"github.com/ethereum/go-ethereum/eth"
	ethcatalyst "github.com/ethereum/go-ethereum/eth/catalyst"
	"github.com/ethereum/go-ethereum/eth/downloader"
	"github.com/ethereum/go-ethereum/eth/ethconfig"
	"github.com/ethereum/go-ethereum/eth/filters"
	"github.com/ethereum/go-ethereum/eth/gasprice"
	"github.com/ethereum/go-ethereum/eth/tracers"
	"github.com/ethereum/go-ethereum/ethdb"
	"github.com/ethereum/go-ethereum/ethdb/remotedb"
	"github.com/ethereum/go-ethereum/ethstats"
	"github.com/ethereum/go-ethereum/graphql"
	"github.com/ethereum/go-ethereum/internal/ethapi"
	"github.com/ethereum/go-ethereum/internal/flags"
	"github.com/ethereum/go-ethereum/les"
	lescatalyst "github.com/ethereum/go-ethereum/les/catalyst"
	"github.com/ethereum/go-ethereum/log"
	"github.com/ethereum/go-ethereum/metrics"
	"github.com/ethereum/go-ethereum/metrics/exp"
	"github.com/ethereum/go-ethereum/metrics/influxdb"
	"github.com/ethereum/go-ethereum/miner"
	"github.com/ethereum/go-ethereum/node"
	"github.com/ethereum/go-ethereum/p2p"
	"github.com/ethereum/go-ethereum/p2p/enode"
	"github.com/ethereum/go-ethereum/p2p/nat"
	"github.com/ethereum/go-ethereum/p2p/netutil"
	"github.com/ethereum/go-ethereum/params"
	"github.com/ethereum/go-ethereum/rlp"
	"github.com/ethereum/go-ethereum/rpc"
)

// These are all the command line flags we support.
// If you add to this list, please remember to include the
// flag in the appropriate command definition.
//
// The flags are defined here so their names and help texts
// are the same for all commands.

var (
	// General settings
	DataDirFlag = &flags.DirectoryFlag{
		Name:     "datadir",
		Usage:    "Data directory for the databases and keystore",
		Value:    flags.DirectoryString(node.DefaultDataDir()),
		Category: flags.EthCategory,
	}
	RemoteDBFlag = &cli.StringFlag{
		Name:     "remotedb",
		Usage:    "URL for remote database",
		Category: flags.LoggingCategory,
	}
	DBEngineFlag = &cli.StringFlag{
		Name:     "db.engine",
		Usage:    "Backing database implementation to use ('leveldb' or 'pebble')",
		Value:    "leveldb",
		Category: flags.EthCategory,
	}
	AncientFlag = &flags.DirectoryFlag{
		Name:     "datadir.ancient",
		Usage:    "Root directory for ancient data (default = inside chaindata)",
		Category: flags.EthCategory,
	}
	MinFreeDiskSpaceFlag = &flags.DirectoryFlag{
		Name:     "datadir.minfreedisk",
		Usage:    "Minimum free disk space in MB, once reached triggers auto shut down (default = --cache.gc converted to MB, 0 = disabled)",
		Category: flags.EthCategory,
	}
	KeyStoreDirFlag = &flags.DirectoryFlag{
		Name:     "keystore",
		Usage:    "Directory for the keystore (default = inside the datadir)",
		Category: flags.AccountCategory,
	}
	USBFlag = &cli.BoolFlag{
		Name:     "usb",
		Usage:    "Enable monitoring and management of USB hardware wallets",
		Category: flags.AccountCategory,
	}
	SmartCardDaemonPathFlag = &cli.StringFlag{
		Name:     "pcscdpath",
		Usage:    "Path to the smartcard daemon (pcscd) socket file",
		Value:    pcsclite.PCSCDSockName,
		Category: flags.AccountCategory,
	}
	NetworkIdFlag = &cli.Uint64Flag{
		Name:     "networkid",
		Usage:    "Explicitly set network id (integer)(For testnets: use --rinkeby, --goerli, --sepolia instead)",
		Value:    ethconfig.Defaults.NetworkId,
		Category: flags.EthCategory,
	}
	MainnetFlag = &cli.BoolFlag{
		Name:     "mainnet",
		Usage:    "Ethereum mainnet",
		Category: flags.EthCategory,
	}
	RinkebyFlag = &cli.BoolFlag{
		Name:     "rinkeby",
		Usage:    "Rinkeby network: pre-configured proof-of-authority test network",
		Category: flags.EthCategory,
	}
	GoerliFlag = &cli.BoolFlag{
		Name:     "goerli",
		Usage:    "Görli network: pre-configured proof-of-authority test network",
		Category: flags.EthCategory,
	}
	SepoliaFlag = &cli.BoolFlag{
		Name:     "sepolia",
		Usage:    "Sepolia network: pre-configured proof-of-work test network",
		Category: flags.EthCategory,
	}

	// Dev mode
	DeveloperFlag = &cli.BoolFlag{
		Name:     "dev",
		Usage:    "Ephemeral proof-of-authority network with a pre-funded developer account, mining enabled",
		Category: flags.DevCategory,
	}
	DeveloperPeriodFlag = &cli.IntFlag{
		Name:     "dev.period",
		Usage:    "Block period to use in developer mode (0 = mine only if transaction pending)",
		Category: flags.DevCategory,
	}
	DeveloperGasLimitFlag = &cli.Uint64Flag{
		Name:     "dev.gaslimit",
		Usage:    "Initial block gas limit",
		Value:    11500000,
		Category: flags.DevCategory,
	}

	IdentityFlag = &cli.StringFlag{
		Name:     "identity",
		Usage:    "Custom node name",
		Category: flags.NetworkingCategory,
	}
	DocRootFlag = &flags.DirectoryFlag{
		Name:     "docroot",
		Usage:    "Document Root for HTTPClient file scheme",
		Value:    flags.DirectoryString(flags.HomeDir()),
		Category: flags.APICategory,
	}
	ExitWhenSyncedFlag = &cli.BoolFlag{
		Name:     "exitwhensynced",
		Usage:    "Exits after block synchronisation completes",
		Category: flags.EthCategory,
	}

	// Dump command options.
	IterativeOutputFlag = &cli.BoolFlag{
		Name:  "iterative",
		Usage: "Print streaming JSON iteratively, delimited by newlines",
		Value: true,
	}
	ExcludeStorageFlag = &cli.BoolFlag{
		Name:  "nostorage",
		Usage: "Exclude storage entries (save db lookups)",
	}
	IncludeIncompletesFlag = &cli.BoolFlag{
		Name:  "incompletes",
		Usage: "Include accounts for which we don't have the address (missing preimage)",
	}
	ExcludeCodeFlag = &cli.BoolFlag{
		Name:  "nocode",
		Usage: "Exclude contract code (save db lookups)",
	}
	StartKeyFlag = &cli.StringFlag{
		Name:  "start",
		Usage: "Start position. Either a hash or address",
		Value: "0x0000000000000000000000000000000000000000000000000000000000000000",
	}
	DumpLimitFlag = &cli.Uint64Flag{
		Name:  "limit",
		Usage: "Max number of elements (0 = no limit)",
		Value: 0,
	}

	defaultSyncMode = ethconfig.Defaults.SyncMode
	SyncModeFlag    = &flags.TextMarshalerFlag{
		Name:     "syncmode",
		Usage:    `Blockchain sync mode ("snap", "full" or "light")`,
		Value:    &defaultSyncMode,
		Category: flags.EthCategory,
	}
	GCModeFlag = &cli.StringFlag{
		Name:     "gcmode",
		Usage:    `Blockchain garbage collection mode ("full", "archive")`,
		Value:    "full",
		Category: flags.EthCategory,
	}
	SnapshotFlag = &cli.BoolFlag{
		Name:     "snapshot",
		Usage:    `Enables snapshot-database mode (default = enable)`,
		Value:    true,
		Category: flags.EthCategory,
	}
	TriesInMemoryFlag = &cli.Uint64Flag{
		Name:  "triesInMemory",
		Usage: "The layer of tries trees that keep in memory",
		Value: 128,
	}
	TxLookupLimitFlag = &cli.Uint64Flag{
		Name:     "txlookuplimit",
		Usage:    "Number of recent blocks to maintain transactions index for (default = about one year, 0 = entire chain)",
		Value:    ethconfig.Defaults.TxLookupLimit,
		Category: flags.EthCategory,
	}
	LightKDFFlag = &cli.BoolFlag{
		Name:     "lightkdf",
		Usage:    "Reduce key-derivation RAM & CPU usage at some expense of KDF strength",
		Category: flags.AccountCategory,
	}
	EthRequiredBlocksFlag = &cli.StringFlag{
		Name:     "eth.requiredblocks",
		Usage:    "Comma separated block number-to-hash mappings to require for peering (<number>=<hash>)",
		Category: flags.EthCategory,
	}
	LegacyWhitelistFlag = &cli.StringFlag{
		Name:     "whitelist",
		Usage:    "Comma separated block number-to-hash mappings to enforce (<number>=<hash>) (deprecated in favor of --eth.requiredblocks)",
		Category: flags.DeprecatedCategory,
	}
	BloomFilterSizeFlag = &cli.Uint64Flag{
		Name:     "bloomfilter.size",
		Usage:    "Megabytes of memory allocated to bloom-filter for pruning",
		Value:    2048,
		Category: flags.EthCategory,
	}
	OverrideShanghai = &cli.Uint64Flag{
		Name:     "override.shanghai",
		Usage:    "Manually specify the Shanghai fork timestamp, overriding the bundled setting",
		Category: flags.EthCategory,
	}
	OverrideOptimismBedrock = &flags.BigFlag{
		Name:     "override.bedrock",
		Usage:    "Manually specify OptimsimBedrock, overriding the bundled setting",
		Category: flags.EthCategory,
	}
	OverrideOptimismRegolith = &flags.BigFlag{
		Name:     "override.regolith",
		Usage:    "Manually specify the OptimsimRegolith fork timestamp, overriding the bundled setting",
		Category: flags.EthCategory,
	}
	OverrideOptimism = &cli.BoolFlag{
		Name:     "override.optimism",
		Usage:    "Manually specify optimism",
		Category: flags.EthCategory,
	}
	// Light server and client settings
	LightServeFlag = &cli.IntFlag{
		Name:     "light.serve",
		Usage:    "Maximum percentage of time allowed for serving LES requests (multi-threaded processing allows values over 100)",
		Value:    ethconfig.Defaults.LightServ,
		Category: flags.LightCategory,
	}
	LightIngressFlag = &cli.IntFlag{
		Name:     "light.ingress",
		Usage:    "Incoming bandwidth limit for serving light clients (kilobytes/sec, 0 = unlimited)",
		Value:    ethconfig.Defaults.LightIngress,
		Category: flags.LightCategory,
	}
	LightEgressFlag = &cli.IntFlag{
		Name:     "light.egress",
		Usage:    "Outgoing bandwidth limit for serving light clients (kilobytes/sec, 0 = unlimited)",
		Value:    ethconfig.Defaults.LightEgress,
		Category: flags.LightCategory,
	}
	LightMaxPeersFlag = &cli.IntFlag{
		Name:     "light.maxpeers",
		Usage:    "Maximum number of light clients to serve, or light servers to attach to",
		Value:    ethconfig.Defaults.LightPeers,
		Category: flags.LightCategory,
	}
	UltraLightServersFlag = &cli.StringFlag{
		Name:     "ulc.servers",
		Usage:    "List of trusted ultra-light servers",
		Value:    strings.Join(ethconfig.Defaults.UltraLightServers, ","),
		Category: flags.LightCategory,
	}
	UltraLightFractionFlag = &cli.IntFlag{
		Name:     "ulc.fraction",
		Usage:    "Minimum % of trusted ultra-light servers required to announce a new head",
		Value:    ethconfig.Defaults.UltraLightFraction,
		Category: flags.LightCategory,
	}
	UltraLightOnlyAnnounceFlag = &cli.BoolFlag{
		Name:     "ulc.onlyannounce",
		Usage:    "Ultra light server sends announcements only",
		Category: flags.LightCategory,
	}
	LightNoPruneFlag = &cli.BoolFlag{
		Name:     "light.nopruning",
		Usage:    "Disable ancient light chain data pruning",
		Category: flags.LightCategory,
	}
	LightNoSyncServeFlag = &cli.BoolFlag{
		Name:     "light.nosyncserve",
		Usage:    "Enables serving light clients before syncing",
		Category: flags.LightCategory,
	}

	// Ethash settings
	EthashCacheDirFlag = &flags.DirectoryFlag{
		Name:     "ethash.cachedir",
		Usage:    "Directory to store the ethash verification caches (default = inside the datadir)",
		Category: flags.EthashCategory,
	}
	EthashCachesInMemoryFlag = &cli.IntFlag{
		Name:     "ethash.cachesinmem",
		Usage:    "Number of recent ethash caches to keep in memory (16MB each)",
		Value:    ethconfig.Defaults.Ethash.CachesInMem,
		Category: flags.EthashCategory,
	}
	EthashCachesOnDiskFlag = &cli.IntFlag{
		Name:     "ethash.cachesondisk",
		Usage:    "Number of recent ethash caches to keep on disk (16MB each)",
		Value:    ethconfig.Defaults.Ethash.CachesOnDisk,
		Category: flags.EthashCategory,
	}
	EthashCachesLockMmapFlag = &cli.BoolFlag{
		Name:     "ethash.cacheslockmmap",
		Usage:    "Lock memory maps of recent ethash caches",
		Category: flags.EthashCategory,
	}
	EthashDatasetDirFlag = &flags.DirectoryFlag{
		Name:     "ethash.dagdir",
		Usage:    "Directory to store the ethash mining DAGs",
		Value:    flags.DirectoryString(ethconfig.Defaults.Ethash.DatasetDir),
		Category: flags.EthashCategory,
	}
	EthashDatasetsInMemoryFlag = &cli.IntFlag{
		Name:     "ethash.dagsinmem",
		Usage:    "Number of recent ethash mining DAGs to keep in memory (1+GB each)",
		Value:    ethconfig.Defaults.Ethash.DatasetsInMem,
		Category: flags.EthashCategory,
	}
	EthashDatasetsOnDiskFlag = &cli.IntFlag{
		Name:     "ethash.dagsondisk",
		Usage:    "Number of recent ethash mining DAGs to keep on disk (1+GB each)",
		Value:    ethconfig.Defaults.Ethash.DatasetsOnDisk,
		Category: flags.EthashCategory,
	}
	EthashDatasetsLockMmapFlag = &cli.BoolFlag{
		Name:     "ethash.dagslockmmap",
		Usage:    "Lock memory maps for recent ethash mining DAGs",
		Category: flags.EthashCategory,
	}

	// Transaction pool settings
	TxPoolLocalsFlag = &cli.StringFlag{
		Name:     "txpool.locals",
		Usage:    "Comma separated accounts to treat as locals (no flush, priority inclusion)",
		Category: flags.TxPoolCategory,
	}
	TxPoolNoLocalsFlag = &cli.BoolFlag{
		Name:     "txpool.nolocals",
		Usage:    "Disables price exemptions for locally submitted transactions",
		Category: flags.TxPoolCategory,
	}
	TxPoolJournalFlag = &cli.StringFlag{
		Name:     "txpool.journal",
		Usage:    "Disk journal for local transaction to survive node restarts",
		Value:    txpool.DefaultConfig.Journal,
		Category: flags.TxPoolCategory,
	}
	TxPoolRejournalFlag = &cli.DurationFlag{
		Name:     "txpool.rejournal",
		Usage:    "Time interval to regenerate the local transaction journal",
		Value:    txpool.DefaultConfig.Rejournal,
		Category: flags.TxPoolCategory,
	}
	TxPoolPriceLimitFlag = &cli.Uint64Flag{
		Name:     "txpool.pricelimit",
		Usage:    "Minimum gas price limit to enforce for acceptance into the pool",
		Value:    ethconfig.Defaults.TxPool.PriceLimit,
		Category: flags.TxPoolCategory,
	}
	TxPoolPriceBumpFlag = &cli.Uint64Flag{
		Name:     "txpool.pricebump",
		Usage:    "Price bump percentage to replace an already existing transaction",
		Value:    ethconfig.Defaults.TxPool.PriceBump,
		Category: flags.TxPoolCategory,
	}
	TxPoolAccountSlotsFlag = &cli.Uint64Flag{
		Name:     "txpool.accountslots",
		Usage:    "Minimum number of executable transaction slots guaranteed per account",
		Value:    ethconfig.Defaults.TxPool.AccountSlots,
		Category: flags.TxPoolCategory,
	}
	TxPoolGlobalSlotsFlag = &cli.Uint64Flag{
		Name:     "txpool.globalslots",
		Usage:    "Maximum number of executable transaction slots for all accounts",
		Value:    ethconfig.Defaults.TxPool.GlobalSlots,
		Category: flags.TxPoolCategory,
	}
	TxPoolAccountQueueFlag = &cli.Uint64Flag{
		Name:     "txpool.accountqueue",
		Usage:    "Maximum number of non-executable transaction slots permitted per account",
		Value:    ethconfig.Defaults.TxPool.AccountQueue,
		Category: flags.TxPoolCategory,
	}
	TxPoolGlobalQueueFlag = &cli.Uint64Flag{
		Name:     "txpool.globalqueue",
		Usage:    "Maximum number of non-executable transaction slots for all accounts",
		Value:    ethconfig.Defaults.TxPool.GlobalQueue,
		Category: flags.TxPoolCategory,
	}
	TxPoolLifetimeFlag = &cli.DurationFlag{
		Name:     "txpool.lifetime",
		Usage:    "Maximum amount of time non-executable transaction are queued",
		Value:    ethconfig.Defaults.TxPool.Lifetime,
		Category: flags.TxPoolCategory,
	}
	TxPoolReannounceTimeFlag = &cli.DurationFlag{
		Name:     "txpool.reannouncetime",
		Usage:    "Duration for announcing local pending transactions again (default = 10 years, minimum = 1 minute)",
		Value:    ethconfig.Defaults.TxPool.ReannounceTime,
		Category: flags.TxPoolCategory,
	}
<<<<<<< HEAD
	TxPoolReannounceRemotesFlag = &cli.BoolFlag{
		Name:     "txpool.reannounceremotes",
		Usage:    "Wether reannnounce remote transactions or not(default = false)",
		Value:    ethconfig.Defaults.TxPool.ReannounceRemotes,
=======
	TxPoolReannounceIntervalFlag = &cli.DurationFlag{
		Name:     "txpool.reannounceinterval",
		Usage:    "Interval to reannounce tx",
		Value:    ethconfig.Defaults.TxPool.ReannounceInterval,
>>>>>>> 435810bb
		Category: flags.TxPoolCategory,
	}

	// Performance tuning settings
	CacheFlag = &cli.IntFlag{
		Name:     "cache",
		Usage:    "Megabytes of memory allocated to internal caching (default = 4096 mainnet full node, 128 light mode)",
		Value:    1024,
		Category: flags.PerfCategory,
	}
	CacheDatabaseFlag = &cli.IntFlag{
		Name:     "cache.database",
		Usage:    "Percentage of cache memory allowance to use for database io",
		Value:    40,
		Category: flags.PerfCategory,
	}
	CacheTrieFlag = &cli.IntFlag{
		Name:     "cache.trie",
		Usage:    "Percentage of cache memory allowance to use for trie caching (default = 15% full mode, 30% archive mode)",
		Value:    15,
		Category: flags.PerfCategory,
	}
	CacheTrieJournalFlag = &cli.StringFlag{
		Name:     "cache.trie.journal",
		Usage:    "Disk journal directory for trie cache to survive node restarts",
		Value:    ethconfig.Defaults.TrieCleanCacheJournal,
		Category: flags.PerfCategory,
	}
	CacheTrieRejournalFlag = &cli.DurationFlag{
		Name:     "cache.trie.rejournal",
		Usage:    "Time interval to regenerate the trie cache journal",
		Value:    ethconfig.Defaults.TrieCleanCacheRejournal,
		Category: flags.PerfCategory,
	}
	CacheGCFlag = &cli.IntFlag{
		Name:     "cache.gc",
		Usage:    "Percentage of cache memory allowance to use for trie pruning (default = 25% full mode, 0% archive mode)",
		Value:    25,
		Category: flags.PerfCategory,
	}
	CacheSnapshotFlag = &cli.IntFlag{
		Name:     "cache.snapshot",
		Usage:    "Percentage of cache memory allowance to use for snapshot caching (default = 10% full mode, 20% archive mode)",
		Value:    10,
		Category: flags.PerfCategory,
	}
	CacheNoPrefetchFlag = &cli.BoolFlag{
		Name:     "cache.noprefetch",
		Usage:    "Disable heuristic state prefetch during block import (less CPU and disk IO, more time waiting for data)",
		Category: flags.PerfCategory,
	}
	CachePreimagesFlag = &cli.BoolFlag{
		Name:     "cache.preimages",
		Usage:    "Enable recording the SHA3/keccak preimages of trie keys",
		Category: flags.PerfCategory,
	}
	CacheLogSizeFlag = &cli.IntFlag{
		Name:     "cache.blocklogs",
		Usage:    "Size (in number of blocks) of the log cache for filtering",
		Category: flags.PerfCategory,
		Value:    ethconfig.Defaults.FilterLogCacheSize,
	}
	FDLimitFlag = &cli.IntFlag{
		Name:     "fdlimit",
		Usage:    "Raise the open file descriptor resource limit (default = system fd limit)",
		Category: flags.PerfCategory,
	}

	// Miner settings
	MiningEnabledFlag = &cli.BoolFlag{
		Name:     "mine",
		Usage:    "Enable mining",
		Category: flags.MinerCategory,
	}
	MinerThreadsFlag = &cli.IntFlag{
		Name:     "miner.threads",
		Usage:    "Number of CPU threads to use for mining",
		Value:    0,
		Category: flags.MinerCategory,
	}
	MinerNotifyFlag = &cli.StringFlag{
		Name:     "miner.notify",
		Usage:    "Comma separated HTTP URL list to notify of new work packages",
		Category: flags.MinerCategory,
	}
	MinerNotifyFullFlag = &cli.BoolFlag{
		Name:     "miner.notify.full",
		Usage:    "Notify with pending block headers instead of work packages",
		Category: flags.MinerCategory,
	}
	MinerGasLimitFlag = &cli.Uint64Flag{
		Name:     "miner.gaslimit",
		Usage:    "Target gas ceiling for mined blocks",
		Value:    ethconfig.Defaults.Miner.GasCeil,
		Category: flags.MinerCategory,
	}
	MinerGasPriceFlag = &flags.BigFlag{
		Name:     "miner.gasprice",
		Usage:    "Minimum gas price for mining a transaction",
		Value:    ethconfig.Defaults.Miner.GasPrice,
		Category: flags.MinerCategory,
	}
	MinerEtherbaseFlag = &cli.StringFlag{
		Name:     "miner.etherbase",
		Usage:    "0x prefixed public address for block mining rewards",
		Category: flags.MinerCategory,
	}
	MinerExtraDataFlag = &cli.StringFlag{
		Name:     "miner.extradata",
		Usage:    "Block extra data set by the miner (default = client version)",
		Category: flags.MinerCategory,
	}
	MinerRecommitIntervalFlag = &cli.DurationFlag{
		Name:     "miner.recommit",
		Usage:    "Time interval to recreate the block being mined",
		Value:    ethconfig.Defaults.Miner.Recommit,
		Category: flags.MinerCategory,
	}
	MinerNoVerifyFlag = &cli.BoolFlag{
		Name:     "miner.noverify",
		Usage:    "Disable remote sealing verification",
		Category: flags.MinerCategory,
	}
	MinerNewPayloadTimeout = &cli.DurationFlag{
		Name:     "miner.newpayload-timeout",
		Usage:    "Specify the maximum time allowance for creating a new payload",
		Value:    ethconfig.Defaults.Miner.NewPayloadTimeout,
		Category: flags.MinerCategory,
	}

	// Account settings
	UnlockedAccountFlag = &cli.StringFlag{
		Name:     "unlock",
		Usage:    "Comma separated list of accounts to unlock",
		Value:    "",
		Category: flags.AccountCategory,
	}
	PasswordFileFlag = &cli.PathFlag{
		Name:      "password",
		Usage:     "Password file to use for non-interactive password input",
		TakesFile: true,
		Category:  flags.AccountCategory,
	}
	ExternalSignerFlag = &cli.StringFlag{
		Name:     "signer",
		Usage:    "External signer (url or path to ipc file)",
		Value:    "",
		Category: flags.AccountCategory,
	}
	InsecureUnlockAllowedFlag = &cli.BoolFlag{
		Name:     "allow-insecure-unlock",
		Usage:    "Allow insecure account unlocking when account-related RPCs are exposed by http",
		Category: flags.AccountCategory,
	}

	// EVM settings
	VMEnableDebugFlag = &cli.BoolFlag{
		Name:     "vmdebug",
		Usage:    "Record information useful for VM and contract debugging",
		Category: flags.VMCategory,
	}

	// API options.
	RPCGlobalGasCapFlag = &cli.Uint64Flag{
		Name:     "rpc.gascap",
		Usage:    "Sets a cap on gas that can be used in eth_call/estimateGas (0=infinite)",
		Value:    ethconfig.Defaults.RPCGasCap,
		Category: flags.APICategory,
	}
	RPCGlobalEVMTimeoutFlag = &cli.DurationFlag{
		Name:     "rpc.evmtimeout",
		Usage:    "Sets a timeout used for eth_call (0=infinite)",
		Value:    ethconfig.Defaults.RPCEVMTimeout,
		Category: flags.APICategory,
	}
	RPCGlobalTxFeeCapFlag = &cli.Float64Flag{
		Name:     "rpc.txfeecap",
		Usage:    "Sets a cap on transaction fee (in ether) that can be sent via the RPC APIs (0 = no cap)",
		Value:    ethconfig.Defaults.RPCTxFeeCap,
		Category: flags.APICategory,
	}
	// Authenticated RPC HTTP settings
	AuthListenFlag = &cli.StringFlag{
		Name:     "authrpc.addr",
		Usage:    "Listening address for authenticated APIs",
		Value:    node.DefaultConfig.AuthAddr,
		Category: flags.APICategory,
	}
	AuthPortFlag = &cli.IntFlag{
		Name:     "authrpc.port",
		Usage:    "Listening port for authenticated APIs",
		Value:    node.DefaultConfig.AuthPort,
		Category: flags.APICategory,
	}
	AuthVirtualHostsFlag = &cli.StringFlag{
		Name:     "authrpc.vhosts",
		Usage:    "Comma separated list of virtual hostnames from which to accept requests (server enforced). Accepts '*' wildcard.",
		Value:    strings.Join(node.DefaultConfig.AuthVirtualHosts, ","),
		Category: flags.APICategory,
	}
	JWTSecretFlag = &flags.DirectoryFlag{
		Name:     "authrpc.jwtsecret",
		Usage:    "Path to a JWT secret to use for authenticated RPC endpoints",
		Category: flags.APICategory,
	}

	// Logging and debug settings
	EthStatsURLFlag = &cli.StringFlag{
		Name:     "ethstats",
		Usage:    "Reporting URL of a ethstats service (nodename:secret@host:port)",
		Category: flags.MetricsCategory,
	}
	FakePoWFlag = &cli.BoolFlag{
		Name:     "fakepow",
		Usage:    "Disables proof-of-work verification",
		Category: flags.LoggingCategory,
	}
	NoCompactionFlag = &cli.BoolFlag{
		Name:     "nocompaction",
		Usage:    "Disables db compaction after import",
		Category: flags.LoggingCategory,
	}

	// MISC settings
	SyncTargetFlag = &cli.PathFlag{
		Name:      "synctarget",
		Usage:     `File for containing the hex-encoded block-rlp as sync target(dev feature)`,
		TakesFile: true,
		Category:  flags.MiscCategory,
	}

	// RPC settings
	IPCDisabledFlag = &cli.BoolFlag{
		Name:     "ipcdisable",
		Usage:    "Disable the IPC-RPC server",
		Category: flags.APICategory,
	}
	IPCPathFlag = &flags.DirectoryFlag{
		Name:     "ipcpath",
		Usage:    "Filename for IPC socket/pipe within the datadir (explicit paths escape it)",
		Category: flags.APICategory,
	}
	HTTPEnabledFlag = &cli.BoolFlag{
		Name:     "http",
		Usage:    "Enable the HTTP-RPC server",
		Category: flags.APICategory,
	}
	HTTPListenAddrFlag = &cli.StringFlag{
		Name:     "http.addr",
		Usage:    "HTTP-RPC server listening interface",
		Value:    node.DefaultHTTPHost,
		Category: flags.APICategory,
	}
	HTTPPortFlag = &cli.IntFlag{
		Name:     "http.port",
		Usage:    "HTTP-RPC server listening port",
		Value:    node.DefaultHTTPPort,
		Category: flags.APICategory,
	}
	HTTPCORSDomainFlag = &cli.StringFlag{
		Name:     "http.corsdomain",
		Usage:    "Comma separated list of domains from which to accept cross origin requests (browser enforced)",
		Value:    "",
		Category: flags.APICategory,
	}
	HTTPVirtualHostsFlag = &cli.StringFlag{
		Name:     "http.vhosts",
		Usage:    "Comma separated list of virtual hostnames from which to accept requests (server enforced). Accepts '*' wildcard.",
		Value:    strings.Join(node.DefaultConfig.HTTPVirtualHosts, ","),
		Category: flags.APICategory,
	}
	HTTPApiFlag = &cli.StringFlag{
		Name:     "http.api",
		Usage:    "API's offered over the HTTP-RPC interface",
		Value:    "",
		Category: flags.APICategory,
	}
	HTTPPathPrefixFlag = &cli.StringFlag{
		Name:     "http.rpcprefix",
		Usage:    "HTTP path path prefix on which JSON-RPC is served. Use '/' to serve on all paths.",
		Value:    "",
		Category: flags.APICategory,
	}
	GraphQLEnabledFlag = &cli.BoolFlag{
		Name:     "graphql",
		Usage:    "Enable GraphQL on the HTTP-RPC server. Note that GraphQL can only be started if an HTTP server is started as well.",
		Category: flags.APICategory,
	}
	GraphQLCORSDomainFlag = &cli.StringFlag{
		Name:     "graphql.corsdomain",
		Usage:    "Comma separated list of domains from which to accept cross origin requests (browser enforced)",
		Value:    "",
		Category: flags.APICategory,
	}
	GraphQLVirtualHostsFlag = &cli.StringFlag{
		Name:     "graphql.vhosts",
		Usage:    "Comma separated list of virtual hostnames from which to accept requests (server enforced). Accepts '*' wildcard.",
		Value:    strings.Join(node.DefaultConfig.GraphQLVirtualHosts, ","),
		Category: flags.APICategory,
	}
	WSEnabledFlag = &cli.BoolFlag{
		Name:     "ws",
		Usage:    "Enable the WS-RPC server",
		Category: flags.APICategory,
	}
	WSListenAddrFlag = &cli.StringFlag{
		Name:     "ws.addr",
		Usage:    "WS-RPC server listening interface",
		Value:    node.DefaultWSHost,
		Category: flags.APICategory,
	}
	WSPortFlag = &cli.IntFlag{
		Name:     "ws.port",
		Usage:    "WS-RPC server listening port",
		Value:    node.DefaultWSPort,
		Category: flags.APICategory,
	}
	WSApiFlag = &cli.StringFlag{
		Name:     "ws.api",
		Usage:    "API's offered over the WS-RPC interface",
		Value:    "",
		Category: flags.APICategory,
	}
	WSAllowedOriginsFlag = &cli.StringFlag{
		Name:     "ws.origins",
		Usage:    "Origins from which to accept websockets requests",
		Value:    "",
		Category: flags.APICategory,
	}
	WSPathPrefixFlag = &cli.StringFlag{
		Name:     "ws.rpcprefix",
		Usage:    "HTTP path prefix on which JSON-RPC is served. Use '/' to serve on all paths.",
		Value:    "",
		Category: flags.APICategory,
	}
	ExecFlag = &cli.StringFlag{
		Name:     "exec",
		Usage:    "Execute JavaScript statement",
		Category: flags.APICategory,
	}
	PreloadJSFlag = &cli.StringFlag{
		Name:     "preload",
		Usage:    "Comma separated list of JavaScript files to preload into the console",
		Category: flags.APICategory,
	}
	AllowUnprotectedTxs = &cli.BoolFlag{
		Name:     "rpc.allow-unprotected-txs",
		Usage:    "Allow for unprotected (non EIP155 signed) transactions to be submitted via RPC",
		Category: flags.APICategory,
	}
	EnablePersonal = &cli.BoolFlag{
		Name:     "rpc.enabledeprecatedpersonal",
		Usage:    "Enables the (deprecated) personal namespace",
		Category: flags.APICategory,
	}

	// Network Settings
	MaxPeersFlag = &cli.IntFlag{
		Name:     "maxpeers",
		Usage:    "Maximum number of network peers (network disabled if set to 0)",
		Value:    node.DefaultConfig.P2P.MaxPeers,
		Category: flags.NetworkingCategory,
	}
	MaxPendingPeersFlag = &cli.IntFlag{
		Name:     "maxpendpeers",
		Usage:    "Maximum number of pending connection attempts (defaults used if set to 0)",
		Value:    node.DefaultConfig.P2P.MaxPendingPeers,
		Category: flags.NetworkingCategory,
	}
	ListenPortFlag = &cli.IntFlag{
		Name:     "port",
		Usage:    "Network listening port",
		Value:    30303,
		Category: flags.NetworkingCategory,
	}
	BootnodesFlag = &cli.StringFlag{
		Name:     "bootnodes",
		Usage:    "Comma separated enode URLs for P2P discovery bootstrap",
		Value:    "",
		Category: flags.NetworkingCategory,
	}
	NodeKeyFileFlag = &cli.StringFlag{
		Name:     "nodekey",
		Usage:    "P2P node key file",
		Category: flags.NetworkingCategory,
	}
	NodeKeyHexFlag = &cli.StringFlag{
		Name:     "nodekeyhex",
		Usage:    "P2P node key as hex (for testing)",
		Category: flags.NetworkingCategory,
	}
	NATFlag = &cli.StringFlag{
		Name:     "nat",
		Usage:    "NAT port mapping mechanism (any|none|upnp|pmp|pmp:<IP>|extip:<IP>)",
		Value:    "any",
		Category: flags.NetworkingCategory,
	}
	NoDiscoverFlag = &cli.BoolFlag{
		Name:     "nodiscover",
		Usage:    "Disables the peer discovery mechanism (manual peer addition)",
		Category: flags.NetworkingCategory,
	}
	DiscoveryV5Flag = &cli.BoolFlag{
		Name:     "v5disc",
		Usage:    "Enables the experimental RLPx V5 (Topic Discovery) mechanism",
		Category: flags.NetworkingCategory,
	}
	NetrestrictFlag = &cli.StringFlag{
		Name:     "netrestrict",
		Usage:    "Restricts network communication to the given IP networks (CIDR masks)",
		Category: flags.NetworkingCategory,
	}
	DNSDiscoveryFlag = &cli.StringFlag{
		Name:     "discovery.dns",
		Usage:    "Sets DNS discovery entry points (use \"\" to disable DNS)",
		Category: flags.NetworkingCategory,
	}
	DiscoveryPortFlag = &cli.IntFlag{
		Name:     "discovery.port",
		Usage:    "Use a custom UDP port for P2P discovery",
		Value:    30303,
		Category: flags.NetworkingCategory,
	}

	// Console
	JSpathFlag = &flags.DirectoryFlag{
		Name:     "jspath",
		Usage:    "JavaScript root path for `loadScript`",
		Value:    flags.DirectoryString("."),
		Category: flags.APICategory,
	}
	HttpHeaderFlag = &cli.StringSliceFlag{
		Name:     "header",
		Aliases:  []string{"H"},
		Usage:    "Pass custom headers to the RPC server when using --" + RemoteDBFlag.Name + " or the geth attach console. This flag can be given multiple times.",
		Category: flags.APICategory,
	}

	// Gas price oracle settings
	GpoBlocksFlag = &cli.IntFlag{
		Name:     "gpo.blocks",
		Usage:    "Number of recent blocks to check for gas prices",
		Value:    ethconfig.Defaults.GPO.Blocks,
		Category: flags.GasPriceCategory,
	}
	GpoPercentileFlag = &cli.IntFlag{
		Name:     "gpo.percentile",
		Usage:    "Suggested gas price is the given percentile of a set of recent transaction gas prices",
		Value:    ethconfig.Defaults.GPO.Percentile,
		Category: flags.GasPriceCategory,
	}
	GpoMaxGasPriceFlag = &cli.Int64Flag{
		Name:     "gpo.maxprice",
		Usage:    "Maximum transaction priority fee (or gasprice before London fork) to be recommended by gpo",
		Value:    ethconfig.Defaults.GPO.MaxPrice.Int64(),
		Category: flags.GasPriceCategory,
	}
	GpoIgnoreGasPriceFlag = &cli.Int64Flag{
		Name:     "gpo.ignoreprice",
		Usage:    "Gas price below which gpo will ignore transactions",
		Value:    ethconfig.Defaults.GPO.IgnorePrice.Int64(),
		Category: flags.GasPriceCategory,
	}

	// Rollup Flags
	RollupSequencerHTTPFlag = &cli.StringFlag{
		Name:     "rollup.sequencerhttp",
		Usage:    "HTTP endpoint for the sequencer mempool",
		Category: flags.RollupCategory,
	}

	RollupHistoricalRPCFlag = &cli.StringFlag{
		Name:     "rollup.historicalrpc",
		Usage:    "RPC endpoint for historical data.",
		Category: flags.RollupCategory,
	}

	RollupHistoricalRPCTimeoutFlag = &cli.StringFlag{
		Name:     "rollup.historicalrpctimeout",
		Usage:    "Timeout for historical RPC requests.",
		Value:    "5s",
		Category: flags.RollupCategory,
	}

	RollupDisableTxPoolGossipFlag = &cli.BoolFlag{
		Name:     "rollup.disabletxpoolgossip",
		Usage:    "Disable transaction pool gossip.",
		Category: flags.RollupCategory,
	}
	RollupComputePendingBlock = &cli.BoolFlag{
		Name:     "rollup.computependingblock",
		Usage:    "By default the pending block equals the latest block to save resources and not leak txs from the tx-pool, this flag enables computing of the pending block from the tx-pool instead.",
		Category: flags.RollupCategory,
	}

	// Metrics flags
	MetricsEnabledFlag = &cli.BoolFlag{
		Name:     "metrics",
		Usage:    "Enable metrics collection and reporting",
		Category: flags.MetricsCategory,
	}
	MetricsEnabledExpensiveFlag = &cli.BoolFlag{
		Name:     "metrics.expensive",
		Usage:    "Enable expensive metrics collection and reporting",
		Category: flags.MetricsCategory,
	}

	// MetricsHTTPFlag defines the endpoint for a stand-alone metrics HTTP endpoint.
	// Since the pprof service enables sensitive/vulnerable behavior, this allows a user
	// to enable a public-OK metrics endpoint without having to worry about ALSO exposing
	// other profiling behavior or information.
	MetricsHTTPFlag = &cli.StringFlag{
		Name:     "metrics.addr",
		Usage:    `Enable stand-alone metrics HTTP server listening interface.`,
		Category: flags.MetricsCategory,
	}
	MetricsPortFlag = &cli.IntFlag{
		Name: "metrics.port",
		Usage: `Metrics HTTP server listening port.
Please note that --` + MetricsHTTPFlag.Name + ` must be set to start the server.`,
		Value:    metrics.DefaultConfig.Port,
		Category: flags.MetricsCategory,
	}
	MetricsEnableInfluxDBFlag = &cli.BoolFlag{
		Name:     "metrics.influxdb",
		Usage:    "Enable metrics export/push to an external InfluxDB database",
		Category: flags.MetricsCategory,
	}
	MetricsInfluxDBEndpointFlag = &cli.StringFlag{
		Name:     "metrics.influxdb.endpoint",
		Usage:    "InfluxDB API endpoint to report metrics to",
		Value:    metrics.DefaultConfig.InfluxDBEndpoint,
		Category: flags.MetricsCategory,
	}
	MetricsInfluxDBDatabaseFlag = &cli.StringFlag{
		Name:     "metrics.influxdb.database",
		Usage:    "InfluxDB database name to push reported metrics to",
		Value:    metrics.DefaultConfig.InfluxDBDatabase,
		Category: flags.MetricsCategory,
	}
	MetricsInfluxDBUsernameFlag = &cli.StringFlag{
		Name:     "metrics.influxdb.username",
		Usage:    "Username to authorize access to the database",
		Value:    metrics.DefaultConfig.InfluxDBUsername,
		Category: flags.MetricsCategory,
	}
	MetricsInfluxDBPasswordFlag = &cli.StringFlag{
		Name:     "metrics.influxdb.password",
		Usage:    "Password to authorize access to the database",
		Value:    metrics.DefaultConfig.InfluxDBPassword,
		Category: flags.MetricsCategory,
	}
	// Tags are part of every measurement sent to InfluxDB. Queries on tags are faster in InfluxDB.
	// For example `host` tag could be used so that we can group all nodes and average a measurement
	// across all of them, but also so that we can select a specific node and inspect its measurements.
	// https://docs.influxdata.com/influxdb/v1.4/concepts/key_concepts/#tag-key
	MetricsInfluxDBTagsFlag = &cli.StringFlag{
		Name:     "metrics.influxdb.tags",
		Usage:    "Comma-separated InfluxDB tags (key/values) attached to all measurements",
		Value:    metrics.DefaultConfig.InfluxDBTags,
		Category: flags.MetricsCategory,
	}

	MetricsEnableInfluxDBV2Flag = &cli.BoolFlag{
		Name:     "metrics.influxdbv2",
		Usage:    "Enable metrics export/push to an external InfluxDB v2 database",
		Category: flags.MetricsCategory,
	}

	MetricsInfluxDBTokenFlag = &cli.StringFlag{
		Name:     "metrics.influxdb.token",
		Usage:    "Token to authorize access to the database (v2 only)",
		Value:    metrics.DefaultConfig.InfluxDBToken,
		Category: flags.MetricsCategory,
	}

	MetricsInfluxDBBucketFlag = &cli.StringFlag{
		Name:     "metrics.influxdb.bucket",
		Usage:    "InfluxDB bucket name to push reported metrics to (v2 only)",
		Value:    metrics.DefaultConfig.InfluxDBBucket,
		Category: flags.MetricsCategory,
	}

	MetricsInfluxDBOrganizationFlag = &cli.StringFlag{
		Name:     "metrics.influxdb.organization",
		Usage:    "InfluxDB organization name (v2 only)",
		Value:    metrics.DefaultConfig.InfluxDBOrganization,
		Category: flags.MetricsCategory,
	}
)

var (
	// TestnetFlags is the flag group of all built-in supported testnets.
	TestnetFlags = []cli.Flag{
		RinkebyFlag,
		GoerliFlag,
		SepoliaFlag,
	}
	// NetworkFlags is the flag group of all built-in supported networks.
	NetworkFlags = append([]cli.Flag{MainnetFlag}, TestnetFlags...)

	// DatabasePathFlags is the flag group of all database path flags.
	DatabasePathFlags = []cli.Flag{
		DataDirFlag,
		AncientFlag,
		RemoteDBFlag,
		HttpHeaderFlag,
	}
)

func init() {
	if rawdb.PebbleEnabled {
		DatabasePathFlags = append(DatabasePathFlags, DBEngineFlag)
	}
}

// MakeDataDir retrieves the currently requested data directory, terminating
// if none (or the empty string) is specified. If the node is starting a testnet,
// then a subdirectory of the specified datadir will be used.
func MakeDataDir(ctx *cli.Context) string {
	if path := ctx.String(DataDirFlag.Name); path != "" {
		if ctx.Bool(RinkebyFlag.Name) {
			return filepath.Join(path, "rinkeby")
		}
		if ctx.Bool(GoerliFlag.Name) {
			return filepath.Join(path, "goerli")
		}
		if ctx.Bool(SepoliaFlag.Name) {
			return filepath.Join(path, "sepolia")
		}
		return path
	}
	Fatalf("Cannot determine default data directory, please set manually (--datadir)")
	return ""
}

// setNodeKey creates a node key from set command line flags, either loading it
// from a file or as a specified hex value. If neither flags were provided, this
// method returns nil and an emphemeral key is to be generated.
func setNodeKey(ctx *cli.Context, cfg *p2p.Config) {
	var (
		hex  = ctx.String(NodeKeyHexFlag.Name)
		file = ctx.String(NodeKeyFileFlag.Name)
		key  *ecdsa.PrivateKey
		err  error
	)
	switch {
	case file != "" && hex != "":
		Fatalf("Options %q and %q are mutually exclusive", NodeKeyFileFlag.Name, NodeKeyHexFlag.Name)
	case file != "":
		if key, err = crypto.LoadECDSA(file); err != nil {
			Fatalf("Option %q: %v", NodeKeyFileFlag.Name, err)
		}
		cfg.PrivateKey = key
	case hex != "":
		if key, err = crypto.HexToECDSA(hex); err != nil {
			Fatalf("Option %q: %v", NodeKeyHexFlag.Name, err)
		}
		cfg.PrivateKey = key
	}
}

// setNodeUserIdent creates the user identifier from CLI flags.
func setNodeUserIdent(ctx *cli.Context, cfg *node.Config) {
	if identity := ctx.String(IdentityFlag.Name); len(identity) > 0 {
		cfg.UserIdent = identity
	}
}

// setBootstrapNodes creates a list of bootstrap nodes from the command line
// flags, reverting to pre-configured ones if none have been specified.
func setBootstrapNodes(ctx *cli.Context, cfg *p2p.Config) {
	urls := params.MainnetBootnodes
	switch {
	case ctx.IsSet(BootnodesFlag.Name):
		urls = SplitAndTrim(ctx.String(BootnodesFlag.Name))
	case ctx.Bool(SepoliaFlag.Name):
		urls = params.SepoliaBootnodes
	case ctx.Bool(RinkebyFlag.Name):
		urls = params.RinkebyBootnodes
	case ctx.Bool(GoerliFlag.Name):
		urls = params.GoerliBootnodes
	}

	// don't apply defaults if BootstrapNodes is already set
	if cfg.BootstrapNodes != nil {
		return
	}

	cfg.BootstrapNodes = make([]*enode.Node, 0, len(urls))
	for _, url := range urls {
		if url != "" {
			node, err := enode.Parse(enode.ValidSchemes, url)
			if err != nil {
				log.Crit("Bootstrap URL invalid", "enode", url, "err", err)
				continue
			}
			cfg.BootstrapNodes = append(cfg.BootstrapNodes, node)
		}
	}
}

// setBootstrapNodesV5 creates a list of bootstrap nodes from the command line
// flags, reverting to pre-configured ones if none have been specified.
func setBootstrapNodesV5(ctx *cli.Context, cfg *p2p.Config) {
	urls := params.V5Bootnodes
	switch {
	case ctx.IsSet(BootnodesFlag.Name):
		urls = SplitAndTrim(ctx.String(BootnodesFlag.Name))
	case cfg.BootstrapNodesV5 != nil:
		return // already set, don't apply defaults.
	}

	cfg.BootstrapNodesV5 = make([]*enode.Node, 0, len(urls))
	for _, url := range urls {
		if url != "" {
			node, err := enode.Parse(enode.ValidSchemes, url)
			if err != nil {
				log.Error("Bootstrap URL invalid", "enode", url, "err", err)
				continue
			}
			cfg.BootstrapNodesV5 = append(cfg.BootstrapNodesV5, node)
		}
	}
}

// setListenAddress creates TCP/UDP listening address strings from set command
// line flags
func setListenAddress(ctx *cli.Context, cfg *p2p.Config) {
	if ctx.IsSet(ListenPortFlag.Name) {
		cfg.ListenAddr = fmt.Sprintf(":%d", ctx.Int(ListenPortFlag.Name))
	}
	if ctx.IsSet(DiscoveryPortFlag.Name) {
		cfg.DiscAddr = fmt.Sprintf(":%d", ctx.Int(DiscoveryPortFlag.Name))
	}
}

// setNAT creates a port mapper from command line flags.
func setNAT(ctx *cli.Context, cfg *p2p.Config) {
	if ctx.IsSet(NATFlag.Name) {
		natif, err := nat.Parse(ctx.String(NATFlag.Name))
		if err != nil {
			Fatalf("Option %s: %v", NATFlag.Name, err)
		}
		cfg.NAT = natif
	}
}

// SplitAndTrim splits input separated by a comma
// and trims excessive white space from the substrings.
func SplitAndTrim(input string) (ret []string) {
	l := strings.Split(input, ",")
	for _, r := range l {
		if r = strings.TrimSpace(r); r != "" {
			ret = append(ret, r)
		}
	}
	return ret
}

// setHTTP creates the HTTP RPC listener interface string from the set
// command line flags, returning empty if the HTTP endpoint is disabled.
func setHTTP(ctx *cli.Context, cfg *node.Config) {
	if ctx.Bool(HTTPEnabledFlag.Name) && cfg.HTTPHost == "" {
		cfg.HTTPHost = "127.0.0.1"
		if ctx.IsSet(HTTPListenAddrFlag.Name) {
			cfg.HTTPHost = ctx.String(HTTPListenAddrFlag.Name)
		}
	}

	if ctx.IsSet(HTTPPortFlag.Name) {
		cfg.HTTPPort = ctx.Int(HTTPPortFlag.Name)
	}

	if ctx.IsSet(AuthListenFlag.Name) {
		cfg.AuthAddr = ctx.String(AuthListenFlag.Name)
	}

	if ctx.IsSet(AuthPortFlag.Name) {
		cfg.AuthPort = ctx.Int(AuthPortFlag.Name)
	}

	if ctx.IsSet(AuthVirtualHostsFlag.Name) {
		cfg.AuthVirtualHosts = SplitAndTrim(ctx.String(AuthVirtualHostsFlag.Name))
	}

	if ctx.IsSet(HTTPCORSDomainFlag.Name) {
		cfg.HTTPCors = SplitAndTrim(ctx.String(HTTPCORSDomainFlag.Name))
	}

	if ctx.IsSet(HTTPApiFlag.Name) {
		cfg.HTTPModules = SplitAndTrim(ctx.String(HTTPApiFlag.Name))
	}

	if ctx.IsSet(HTTPVirtualHostsFlag.Name) {
		cfg.HTTPVirtualHosts = SplitAndTrim(ctx.String(HTTPVirtualHostsFlag.Name))
	}

	if ctx.IsSet(HTTPPathPrefixFlag.Name) {
		cfg.HTTPPathPrefix = ctx.String(HTTPPathPrefixFlag.Name)
	}
	if ctx.IsSet(AllowUnprotectedTxs.Name) {
		cfg.AllowUnprotectedTxs = ctx.Bool(AllowUnprotectedTxs.Name)
	}
}

// setGraphQL creates the GraphQL listener interface string from the set
// command line flags, returning empty if the GraphQL endpoint is disabled.
func setGraphQL(ctx *cli.Context, cfg *node.Config) {
	if ctx.IsSet(GraphQLCORSDomainFlag.Name) {
		cfg.GraphQLCors = SplitAndTrim(ctx.String(GraphQLCORSDomainFlag.Name))
	}
	if ctx.IsSet(GraphQLVirtualHostsFlag.Name) {
		cfg.GraphQLVirtualHosts = SplitAndTrim(ctx.String(GraphQLVirtualHostsFlag.Name))
	}
}

// setWS creates the WebSocket RPC listener interface string from the set
// command line flags, returning empty if the HTTP endpoint is disabled.
func setWS(ctx *cli.Context, cfg *node.Config) {
	if ctx.Bool(WSEnabledFlag.Name) && cfg.WSHost == "" {
		cfg.WSHost = "127.0.0.1"
		if ctx.IsSet(WSListenAddrFlag.Name) {
			cfg.WSHost = ctx.String(WSListenAddrFlag.Name)
		}
	}
	if ctx.IsSet(WSPortFlag.Name) {
		cfg.WSPort = ctx.Int(WSPortFlag.Name)
	}

	if ctx.IsSet(WSAllowedOriginsFlag.Name) {
		cfg.WSOrigins = SplitAndTrim(ctx.String(WSAllowedOriginsFlag.Name))
	}

	if ctx.IsSet(WSApiFlag.Name) {
		cfg.WSModules = SplitAndTrim(ctx.String(WSApiFlag.Name))
	}

	if ctx.IsSet(WSPathPrefixFlag.Name) {
		cfg.WSPathPrefix = ctx.String(WSPathPrefixFlag.Name)
	}
}

// setIPC creates an IPC path configuration from the set command line flags,
// returning an empty string if IPC was explicitly disabled, or the set path.
func setIPC(ctx *cli.Context, cfg *node.Config) {
	CheckExclusive(ctx, IPCDisabledFlag, IPCPathFlag)
	switch {
	case ctx.Bool(IPCDisabledFlag.Name):
		cfg.IPCPath = ""
	case ctx.IsSet(IPCPathFlag.Name):
		cfg.IPCPath = ctx.String(IPCPathFlag.Name)
	}
}

// setLes configures the les server and ultra light client settings from the command line flags.
func setLes(ctx *cli.Context, cfg *ethconfig.Config) {
	if ctx.IsSet(LightServeFlag.Name) {
		cfg.LightServ = ctx.Int(LightServeFlag.Name)
	}
	if ctx.IsSet(LightIngressFlag.Name) {
		cfg.LightIngress = ctx.Int(LightIngressFlag.Name)
	}
	if ctx.IsSet(LightEgressFlag.Name) {
		cfg.LightEgress = ctx.Int(LightEgressFlag.Name)
	}
	if ctx.IsSet(LightMaxPeersFlag.Name) {
		cfg.LightPeers = ctx.Int(LightMaxPeersFlag.Name)
	}
	if ctx.IsSet(UltraLightServersFlag.Name) {
		cfg.UltraLightServers = strings.Split(ctx.String(UltraLightServersFlag.Name), ",")
	}
	if ctx.IsSet(UltraLightFractionFlag.Name) {
		cfg.UltraLightFraction = ctx.Int(UltraLightFractionFlag.Name)
	}
	if cfg.UltraLightFraction <= 0 && cfg.UltraLightFraction > 100 {
		log.Error("Ultra light fraction is invalid", "had", cfg.UltraLightFraction, "updated", ethconfig.Defaults.UltraLightFraction)
		cfg.UltraLightFraction = ethconfig.Defaults.UltraLightFraction
	}
	if ctx.IsSet(UltraLightOnlyAnnounceFlag.Name) {
		cfg.UltraLightOnlyAnnounce = ctx.Bool(UltraLightOnlyAnnounceFlag.Name)
	}
	if ctx.IsSet(LightNoPruneFlag.Name) {
		cfg.LightNoPrune = ctx.Bool(LightNoPruneFlag.Name)
	}
	if ctx.IsSet(LightNoSyncServeFlag.Name) {
		cfg.LightNoSyncServe = ctx.Bool(LightNoSyncServeFlag.Name)
	}
}

// MakeDatabaseHandles raises out the number of allowed file handles per process
// for Geth and returns half of the allowance to assign to the database.
func MakeDatabaseHandles(max int) int {
	limit, err := fdlimit.Maximum()
	if err != nil {
		Fatalf("Failed to retrieve file descriptor allowance: %v", err)
	}
	switch {
	case max == 0:
		// User didn't specify a meaningful value, use system limits
	case max < 128:
		// User specified something unhealthy, just use system defaults
		log.Error("File descriptor limit invalid (<128)", "had", max, "updated", limit)
	case max > limit:
		// User requested more than the OS allows, notify that we can't allocate it
		log.Warn("Requested file descriptors denied by OS", "req", max, "limit", limit)
	default:
		// User limit is meaningful and within allowed range, use that
		limit = max
	}
	raised, err := fdlimit.Raise(uint64(limit))
	if err != nil {
		Fatalf("Failed to raise file descriptor allowance: %v", err)
	}
	return int(raised / 2) // Leave half for networking and other stuff
}

// MakeAddress converts an account specified directly as a hex encoded string or
// a key index in the key store to an internal account representation.
func MakeAddress(ks *keystore.KeyStore, account string) (accounts.Account, error) {
	// If the specified account is a valid address, return it
	if common.IsHexAddress(account) {
		return accounts.Account{Address: common.HexToAddress(account)}, nil
	}
	// Otherwise try to interpret the account as a keystore index
	index, err := strconv.Atoi(account)
	if err != nil || index < 0 {
		return accounts.Account{}, fmt.Errorf("invalid account address or index %q", account)
	}
	log.Warn("-------------------------------------------------------------------")
	log.Warn("Referring to accounts by order in the keystore folder is dangerous!")
	log.Warn("This functionality is deprecated and will be removed in the future!")
	log.Warn("Please use explicit addresses! (can search via `geth account list`)")
	log.Warn("-------------------------------------------------------------------")

	accs := ks.Accounts()
	if len(accs) <= index {
		return accounts.Account{}, fmt.Errorf("index %d higher than number of accounts %d", index, len(accs))
	}
	return accs[index], nil
}

// setEtherbase retrieves the etherbase from the directly specified command line flags.
func setEtherbase(ctx *cli.Context, cfg *ethconfig.Config) {
	if !ctx.IsSet(MinerEtherbaseFlag.Name) {
		return
	}
	addr := ctx.String(MinerEtherbaseFlag.Name)
	if strings.HasPrefix(addr, "0x") || strings.HasPrefix(addr, "0X") {
		addr = addr[2:]
	}
	b, err := hex.DecodeString(addr)
	if err != nil || len(b) != common.AddressLength {
		Fatalf("-%s: invalid etherbase address %q", MinerEtherbaseFlag.Name, addr)
		return
	}
	cfg.Miner.Etherbase = common.BytesToAddress(b)
}

// MakePasswordList reads password lines from the file specified by the global --password flag.
func MakePasswordList(ctx *cli.Context) []string {
	path := ctx.Path(PasswordFileFlag.Name)
	if path == "" {
		return nil
	}
	text, err := os.ReadFile(path)
	if err != nil {
		Fatalf("Failed to read password file: %v", err)
	}
	lines := strings.Split(string(text), "\n")
	// Sanitise DOS line endings.
	for i := range lines {
		lines[i] = strings.TrimRight(lines[i], "\r")
	}
	return lines
}

func SetP2PConfig(ctx *cli.Context, cfg *p2p.Config) {
	setNodeKey(ctx, cfg)
	setNAT(ctx, cfg)
	setListenAddress(ctx, cfg)
	setBootstrapNodes(ctx, cfg)
	setBootstrapNodesV5(ctx, cfg)

	lightClient := ctx.String(SyncModeFlag.Name) == "light"
	lightServer := (ctx.Int(LightServeFlag.Name) != 0)

	lightPeers := ctx.Int(LightMaxPeersFlag.Name)
	if lightClient && !ctx.IsSet(LightMaxPeersFlag.Name) {
		// dynamic default - for clients we use 1/10th of the default for servers
		lightPeers /= 10
	}

	if ctx.IsSet(MaxPeersFlag.Name) {
		cfg.MaxPeers = ctx.Int(MaxPeersFlag.Name)
		if lightServer && !ctx.IsSet(LightMaxPeersFlag.Name) {
			cfg.MaxPeers += lightPeers
		}
	} else {
		if lightServer {
			cfg.MaxPeers += lightPeers
		}
		if lightClient && ctx.IsSet(LightMaxPeersFlag.Name) && cfg.MaxPeers < lightPeers {
			cfg.MaxPeers = lightPeers
		}
	}
	if !(lightClient || lightServer) {
		lightPeers = 0
	}
	ethPeers := cfg.MaxPeers - lightPeers
	if lightClient {
		ethPeers = 0
	}
	log.Info("Maximum peer count", "ETH", ethPeers, "LES", lightPeers, "total", cfg.MaxPeers)

	if ctx.IsSet(MaxPendingPeersFlag.Name) {
		cfg.MaxPendingPeers = ctx.Int(MaxPendingPeersFlag.Name)
	}
	if ctx.IsSet(NoDiscoverFlag.Name) || lightClient {
		cfg.NoDiscovery = true
	}

	// if we're running a light client or server, force enable the v5 peer discovery
	// unless it is explicitly disabled with --nodiscover note that explicitly specifying
	// --v5disc overrides --nodiscover, in which case the later only disables v4 discovery
	forceV5Discovery := (lightClient || lightServer) && !ctx.Bool(NoDiscoverFlag.Name)
	if ctx.IsSet(DiscoveryV5Flag.Name) {
		cfg.DiscoveryV5 = ctx.Bool(DiscoveryV5Flag.Name)
	} else if forceV5Discovery {
		cfg.DiscoveryV5 = true
	}

	if netrestrict := ctx.String(NetrestrictFlag.Name); netrestrict != "" {
		list, err := netutil.ParseNetlist(netrestrict)
		if err != nil {
			Fatalf("Option %q: %v", NetrestrictFlag.Name, err)
		}
		cfg.NetRestrict = list
	}

	if ctx.Bool(DeveloperFlag.Name) {
		// --dev mode can't use p2p networking.
		cfg.MaxPeers = 0
		cfg.ListenAddr = ""
		cfg.NoDial = true
		cfg.NoDiscovery = true
		cfg.DiscoveryV5 = false
	}
}

// SetNodeConfig applies node-related command line flags to the config.
func SetNodeConfig(ctx *cli.Context, cfg *node.Config) {
	SetP2PConfig(ctx, &cfg.P2P)
	setIPC(ctx, cfg)
	setHTTP(ctx, cfg)
	setGraphQL(ctx, cfg)
	setWS(ctx, cfg)
	setNodeUserIdent(ctx, cfg)
	SetDataDir(ctx, cfg)
	setSmartCard(ctx, cfg)

	if ctx.IsSet(JWTSecretFlag.Name) {
		cfg.JWTSecret = ctx.String(JWTSecretFlag.Name)
	}

	if ctx.IsSet(EnablePersonal.Name) {
		cfg.EnablePersonal = true
	}

	if ctx.IsSet(ExternalSignerFlag.Name) {
		cfg.ExternalSigner = ctx.String(ExternalSignerFlag.Name)
	}

	if ctx.IsSet(KeyStoreDirFlag.Name) {
		cfg.KeyStoreDir = ctx.String(KeyStoreDirFlag.Name)
	}
	if ctx.IsSet(DeveloperFlag.Name) {
		cfg.UseLightweightKDF = true
	}
	if ctx.IsSet(LightKDFFlag.Name) {
		cfg.UseLightweightKDF = ctx.Bool(LightKDFFlag.Name)
	}
	if ctx.IsSet(NoUSBFlag.Name) || cfg.NoUSB {
		log.Warn("Option nousb is deprecated and USB is deactivated by default. Use --usb to enable")
	}
	if ctx.IsSet(USBFlag.Name) {
		cfg.USB = ctx.Bool(USBFlag.Name)
	}
	if ctx.IsSet(InsecureUnlockAllowedFlag.Name) {
		cfg.InsecureUnlockAllowed = ctx.Bool(InsecureUnlockAllowedFlag.Name)
	}
	if ctx.IsSet(DBEngineFlag.Name) {
		dbEngine := ctx.String(DBEngineFlag.Name)
		if dbEngine != "leveldb" && dbEngine != "pebble" {
			Fatalf("Invalid choice for db.engine '%s', allowed 'leveldb' or 'pebble'", dbEngine)
		}
		log.Info(fmt.Sprintf("Using %s as db engine", dbEngine))
		cfg.DBEngine = dbEngine
	}
}

func setSmartCard(ctx *cli.Context, cfg *node.Config) {
	// Skip enabling smartcards if no path is set
	path := ctx.String(SmartCardDaemonPathFlag.Name)
	if path == "" {
		return
	}
	// Sanity check that the smartcard path is valid
	fi, err := os.Stat(path)
	if err != nil {
		log.Info("Smartcard socket not found, disabling", "err", err)
		return
	}
	if fi.Mode()&os.ModeType != os.ModeSocket {
		log.Error("Invalid smartcard daemon path", "path", path, "type", fi.Mode().String())
		return
	}
	// Smartcard daemon path exists and is a socket, enable it
	cfg.SmartCardDaemonPath = path
}

func SetDataDir(ctx *cli.Context, cfg *node.Config) {
	switch {
	case ctx.IsSet(DataDirFlag.Name):
		cfg.DataDir = ctx.String(DataDirFlag.Name)
	case ctx.Bool(DeveloperFlag.Name):
		cfg.DataDir = "" // unless explicitly requested, use memory databases
	case ctx.Bool(RinkebyFlag.Name) && cfg.DataDir == node.DefaultDataDir():
		cfg.DataDir = filepath.Join(node.DefaultDataDir(), "rinkeby")
	case ctx.Bool(GoerliFlag.Name) && cfg.DataDir == node.DefaultDataDir():
		cfg.DataDir = filepath.Join(node.DefaultDataDir(), "goerli")
	case ctx.Bool(SepoliaFlag.Name) && cfg.DataDir == node.DefaultDataDir():
		cfg.DataDir = filepath.Join(node.DefaultDataDir(), "sepolia")
	}
}

func setGPO(ctx *cli.Context, cfg *gasprice.Config, light bool) {
	// If we are running the light client, apply another group
	// settings for gas oracle.
	if light {
		*cfg = ethconfig.LightClientGPO
	}
	if ctx.IsSet(GpoBlocksFlag.Name) {
		cfg.Blocks = ctx.Int(GpoBlocksFlag.Name)
	}
	if ctx.IsSet(GpoPercentileFlag.Name) {
		cfg.Percentile = ctx.Int(GpoPercentileFlag.Name)
	}
	if ctx.IsSet(GpoMaxGasPriceFlag.Name) {
		cfg.MaxPrice = big.NewInt(ctx.Int64(GpoMaxGasPriceFlag.Name))
	}
	if ctx.IsSet(GpoIgnoreGasPriceFlag.Name) {
		cfg.IgnorePrice = big.NewInt(ctx.Int64(GpoIgnoreGasPriceFlag.Name))
	}
}

func setTxPool(ctx *cli.Context, cfg *txpool.Config) {
	if ctx.IsSet(TxPoolLocalsFlag.Name) {
		locals := strings.Split(ctx.String(TxPoolLocalsFlag.Name), ",")
		for _, account := range locals {
			if trimmed := strings.TrimSpace(account); !common.IsHexAddress(trimmed) {
				Fatalf("Invalid account in --txpool.locals: %s", trimmed)
			} else {
				cfg.Locals = append(cfg.Locals, common.HexToAddress(account))
			}
		}
	}
	if ctx.IsSet(TxPoolNoLocalsFlag.Name) {
		cfg.NoLocals = ctx.Bool(TxPoolNoLocalsFlag.Name)
	}
	if ctx.IsSet(TxPoolJournalFlag.Name) {
		cfg.Journal = ctx.String(TxPoolJournalFlag.Name)
	}
	if ctx.IsSet(TxPoolRejournalFlag.Name) {
		cfg.Rejournal = ctx.Duration(TxPoolRejournalFlag.Name)
	}
	if ctx.IsSet(TxPoolPriceLimitFlag.Name) {
		cfg.PriceLimit = ctx.Uint64(TxPoolPriceLimitFlag.Name)
	}
	if ctx.IsSet(TxPoolPriceBumpFlag.Name) {
		cfg.PriceBump = ctx.Uint64(TxPoolPriceBumpFlag.Name)
	}
	if ctx.IsSet(TxPoolAccountSlotsFlag.Name) {
		cfg.AccountSlots = ctx.Uint64(TxPoolAccountSlotsFlag.Name)
	}
	if ctx.IsSet(TxPoolGlobalSlotsFlag.Name) {
		cfg.GlobalSlots = ctx.Uint64(TxPoolGlobalSlotsFlag.Name)
	}
	if ctx.IsSet(TxPoolAccountQueueFlag.Name) {
		cfg.AccountQueue = ctx.Uint64(TxPoolAccountQueueFlag.Name)
	}
	if ctx.IsSet(TxPoolGlobalQueueFlag.Name) {
		cfg.GlobalQueue = ctx.Uint64(TxPoolGlobalQueueFlag.Name)
	}
	if ctx.IsSet(TxPoolLifetimeFlag.Name) {
		cfg.Lifetime = ctx.Duration(TxPoolLifetimeFlag.Name)
	}
	if ctx.IsSet(TxPoolReannounceTimeFlag.Name) {
		cfg.ReannounceTime = ctx.Duration(TxPoolReannounceTimeFlag.Name)
	}
<<<<<<< HEAD
	if ctx.IsSet(TxPoolReannounceRemotesFlag.Name) {
		cfg.ReannounceRemotes = ctx.Bool(TxPoolReannounceRemotesFlag.Name)
=======
	if ctx.IsSet(TxPoolReannounceIntervalFlag.Name) {
		cfg.ReannounceInterval = ctx.Duration(TxPoolReannounceIntervalFlag.Name)
>>>>>>> 435810bb
	}
}

func setEthash(ctx *cli.Context, cfg *ethconfig.Config) {
	if ctx.IsSet(EthashCacheDirFlag.Name) {
		cfg.Ethash.CacheDir = ctx.String(EthashCacheDirFlag.Name)
	}
	if ctx.IsSet(EthashDatasetDirFlag.Name) {
		cfg.Ethash.DatasetDir = ctx.String(EthashDatasetDirFlag.Name)
	}
	if ctx.IsSet(EthashCachesInMemoryFlag.Name) {
		cfg.Ethash.CachesInMem = ctx.Int(EthashCachesInMemoryFlag.Name)
	}
	if ctx.IsSet(EthashCachesOnDiskFlag.Name) {
		cfg.Ethash.CachesOnDisk = ctx.Int(EthashCachesOnDiskFlag.Name)
	}
	if ctx.IsSet(EthashCachesLockMmapFlag.Name) {
		cfg.Ethash.CachesLockMmap = ctx.Bool(EthashCachesLockMmapFlag.Name)
	}
	if ctx.IsSet(EthashDatasetsInMemoryFlag.Name) {
		cfg.Ethash.DatasetsInMem = ctx.Int(EthashDatasetsInMemoryFlag.Name)
	}
	if ctx.IsSet(EthashDatasetsOnDiskFlag.Name) {
		cfg.Ethash.DatasetsOnDisk = ctx.Int(EthashDatasetsOnDiskFlag.Name)
	}
	if ctx.IsSet(EthashDatasetsLockMmapFlag.Name) {
		cfg.Ethash.DatasetsLockMmap = ctx.Bool(EthashDatasetsLockMmapFlag.Name)
	}
}

func setMiner(ctx *cli.Context, cfg *miner.Config) {
	if ctx.IsSet(MinerNotifyFlag.Name) {
		cfg.Notify = strings.Split(ctx.String(MinerNotifyFlag.Name), ",")
	}
	cfg.NotifyFull = ctx.Bool(MinerNotifyFullFlag.Name)
	if ctx.IsSet(MinerExtraDataFlag.Name) {
		cfg.ExtraData = []byte(ctx.String(MinerExtraDataFlag.Name))
	}
	if ctx.IsSet(MinerGasLimitFlag.Name) {
		cfg.GasCeil = ctx.Uint64(MinerGasLimitFlag.Name)
	}
	if ctx.IsSet(MinerGasPriceFlag.Name) {
		cfg.GasPrice = flags.GlobalBig(ctx, MinerGasPriceFlag.Name)
	}
	if ctx.IsSet(MinerRecommitIntervalFlag.Name) {
		cfg.Recommit = ctx.Duration(MinerRecommitIntervalFlag.Name)
	}
	if ctx.IsSet(MinerNoVerifyFlag.Name) {
		cfg.Noverify = ctx.Bool(MinerNoVerifyFlag.Name)
	}
	if ctx.IsSet(MinerNewPayloadTimeout.Name) {
		cfg.NewPayloadTimeout = ctx.Duration(MinerNewPayloadTimeout.Name)
	}
	if ctx.IsSet(RollupComputePendingBlock.Name) {
		cfg.RollupComputePendingBlock = ctx.Bool(RollupComputePendingBlock.Name)
	}
}

func setRequiredBlocks(ctx *cli.Context, cfg *ethconfig.Config) {
	requiredBlocks := ctx.String(EthRequiredBlocksFlag.Name)
	if requiredBlocks == "" {
		if ctx.IsSet(LegacyWhitelistFlag.Name) {
			log.Warn("The flag --whitelist is deprecated and will be removed, please use --eth.requiredblocks")
			requiredBlocks = ctx.String(LegacyWhitelistFlag.Name)
		} else {
			return
		}
	}
	cfg.RequiredBlocks = make(map[uint64]common.Hash)
	for _, entry := range strings.Split(requiredBlocks, ",") {
		parts := strings.Split(entry, "=")
		if len(parts) != 2 {
			Fatalf("Invalid required block entry: %s", entry)
		}
		number, err := strconv.ParseUint(parts[0], 0, 64)
		if err != nil {
			Fatalf("Invalid required block number %s: %v", parts[0], err)
		}
		var hash common.Hash
		if err = hash.UnmarshalText([]byte(parts[1])); err != nil {
			Fatalf("Invalid required block hash %s: %v", parts[1], err)
		}
		cfg.RequiredBlocks[number] = hash
	}
}

// CheckExclusive verifies that only a single instance of the provided flags was
// set by the user. Each flag might optionally be followed by a string type to
// specialize it further.
func CheckExclusive(ctx *cli.Context, args ...interface{}) {
	set := make([]string, 0, 1)
	for i := 0; i < len(args); i++ {
		// Make sure the next argument is a flag and skip if not set
		flag, ok := args[i].(cli.Flag)
		if !ok {
			panic(fmt.Sprintf("invalid argument, not cli.Flag type: %T", args[i]))
		}
		// Check if next arg extends current and expand its name if so
		name := flag.Names()[0]

		if i+1 < len(args) {
			switch option := args[i+1].(type) {
			case string:
				// Extended flag check, make sure value set doesn't conflict with passed in option
				if ctx.String(flag.Names()[0]) == option {
					name += "=" + option
					set = append(set, "--"+name)
				}
				// shift arguments and continue
				i++
				continue

			case cli.Flag:
			default:
				panic(fmt.Sprintf("invalid argument, not cli.Flag or string extension: %T", args[i+1]))
			}
		}
		// Mark the flag if it's set
		if ctx.IsSet(flag.Names()[0]) {
			set = append(set, "--"+name)
		}
	}
	if len(set) > 1 {
		Fatalf("Flags %v can't be used at the same time", strings.Join(set, ", "))
	}
}

// SetEthConfig applies eth-related command line flags to the config.
func SetEthConfig(ctx *cli.Context, stack *node.Node, cfg *ethconfig.Config) {
	// Avoid conflicting network flags
	CheckExclusive(ctx, MainnetFlag, DeveloperFlag, RinkebyFlag, GoerliFlag, SepoliaFlag)
	CheckExclusive(ctx, LightServeFlag, SyncModeFlag, "light")
	CheckExclusive(ctx, DeveloperFlag, ExternalSignerFlag) // Can't use both ephemeral unlocked and external signer
	if ctx.String(GCModeFlag.Name) == "archive" && ctx.Uint64(TxLookupLimitFlag.Name) != 0 {
		ctx.Set(TxLookupLimitFlag.Name, "0")
		log.Warn("Disable transaction unindexing for archive node")
	}
	if ctx.IsSet(LightServeFlag.Name) && ctx.Uint64(TxLookupLimitFlag.Name) != 0 {
		log.Warn("LES server cannot serve old transaction status and cannot connect below les/4 protocol version if transaction lookup index is limited")
	}
	setEtherbase(ctx, cfg)
	setGPO(ctx, &cfg.GPO, ctx.String(SyncModeFlag.Name) == "light")
	setTxPool(ctx, &cfg.TxPool)
	setEthash(ctx, cfg)
	setMiner(ctx, &cfg.Miner)
	setRequiredBlocks(ctx, cfg)
	setLes(ctx, cfg)

	// Cap the cache allowance and tune the garbage collector
	mem, err := gopsutil.VirtualMemory()
	if err == nil {
		if 32<<(^uintptr(0)>>63) == 32 && mem.Total > 2*1024*1024*1024 {
			log.Warn("Lowering memory allowance on 32bit arch", "available", mem.Total/1024/1024, "addressable", 2*1024)
			mem.Total = 2 * 1024 * 1024 * 1024
		}
		allowance := int(mem.Total / 1024 / 1024 / 3)
		if cache := ctx.Int(CacheFlag.Name); cache > allowance {
			log.Warn("Sanitizing cache to Go's GC limits", "provided", cache, "updated", allowance)
			ctx.Set(CacheFlag.Name, strconv.Itoa(allowance))
		}
	}
	// Ensure Go's GC ignores the database cache for trigger percentage
	cache := ctx.Int(CacheFlag.Name)
	gogc := math.Max(20, math.Min(100, 100/(float64(cache)/1024)))

	log.Debug("Sanitizing Go's GC trigger", "percent", int(gogc))
	godebug.SetGCPercent(int(gogc))

	if ctx.IsSet(SyncModeFlag.Name) {
		cfg.SyncMode = *flags.GlobalTextMarshaler(ctx, SyncModeFlag.Name).(*downloader.SyncMode)
	}
	if ctx.IsSet(NetworkIdFlag.Name) {
		cfg.NetworkId = ctx.Uint64(NetworkIdFlag.Name)
	}
	if ctx.IsSet(CacheFlag.Name) || ctx.IsSet(CacheDatabaseFlag.Name) {
		cfg.DatabaseCache = ctx.Int(CacheFlag.Name) * ctx.Int(CacheDatabaseFlag.Name) / 100
	}
	cfg.DatabaseHandles = MakeDatabaseHandles(ctx.Int(FDLimitFlag.Name))
	if ctx.IsSet(AncientFlag.Name) {
		cfg.DatabaseFreezer = ctx.String(AncientFlag.Name)
	}

	if gcmode := ctx.String(GCModeFlag.Name); gcmode != "full" && gcmode != "archive" {
		Fatalf("--%s must be either 'full' or 'archive'", GCModeFlag.Name)
	}
	if ctx.IsSet(GCModeFlag.Name) {
		cfg.NoPruning = ctx.String(GCModeFlag.Name) == "archive"
	}
	if ctx.IsSet(CacheNoPrefetchFlag.Name) {
		cfg.NoPrefetch = ctx.Bool(CacheNoPrefetchFlag.Name)
	}
	// Read the value from the flag no matter if it's set or not.
	cfg.Preimages = ctx.Bool(CachePreimagesFlag.Name)
	if cfg.NoPruning && !cfg.Preimages {
		cfg.Preimages = true
		log.Info("Enabling recording of key preimages since archive mode is used")
	}
	if ctx.IsSet(TxLookupLimitFlag.Name) {
		cfg.TxLookupLimit = ctx.Uint64(TxLookupLimitFlag.Name)
	}
	if ctx.IsSet(CacheFlag.Name) || ctx.IsSet(CacheTrieFlag.Name) {
		cfg.TrieCleanCache = ctx.Int(CacheFlag.Name) * ctx.Int(CacheTrieFlag.Name) / 100
	}
	if ctx.IsSet(CacheTrieJournalFlag.Name) {
		cfg.TrieCleanCacheJournal = ctx.String(CacheTrieJournalFlag.Name)
	}
	if ctx.IsSet(CacheTrieRejournalFlag.Name) {
		cfg.TrieCleanCacheRejournal = ctx.Duration(CacheTrieRejournalFlag.Name)
	}
	if ctx.IsSet(CacheFlag.Name) || ctx.IsSet(CacheGCFlag.Name) {
		cfg.TrieDirtyCache = ctx.Int(CacheFlag.Name) * ctx.Int(CacheGCFlag.Name) / 100
	}
	if ctx.IsSet(TriesInMemoryFlag.Name) {
		cfg.TriesInMemory = ctx.Uint64(TriesInMemoryFlag.Name)
	}
	if ctx.IsSet(CacheFlag.Name) || ctx.IsSet(CacheSnapshotFlag.Name) {
		cfg.SnapshotCache = ctx.Int(CacheFlag.Name) * ctx.Int(CacheSnapshotFlag.Name) / 100
	}
	if ctx.IsSet(CacheLogSizeFlag.Name) {
		cfg.FilterLogCacheSize = ctx.Int(CacheLogSizeFlag.Name)
	}
	if !ctx.Bool(SnapshotFlag.Name) {
		// If snap-sync is requested, this flag is also required
		if cfg.SyncMode == downloader.SnapSync {
			log.Info("Snap sync requested, enabling --snapshot")
		} else {
			cfg.TrieCleanCache += cfg.SnapshotCache
			cfg.SnapshotCache = 0 // Disabled
		}
	}
	if ctx.IsSet(DocRootFlag.Name) {
		cfg.DocRoot = ctx.String(DocRootFlag.Name)
	}
	if ctx.IsSet(VMEnableDebugFlag.Name) {
		// TODO(fjl): force-enable this in --dev mode
		cfg.EnablePreimageRecording = ctx.Bool(VMEnableDebugFlag.Name)
	}

	if ctx.IsSet(RPCGlobalGasCapFlag.Name) {
		cfg.RPCGasCap = ctx.Uint64(RPCGlobalGasCapFlag.Name)
	}
	if cfg.RPCGasCap != 0 {
		log.Info("Set global gas cap", "cap", cfg.RPCGasCap)
	} else {
		log.Info("Global gas cap disabled")
	}
	if ctx.IsSet(RPCGlobalEVMTimeoutFlag.Name) {
		cfg.RPCEVMTimeout = ctx.Duration(RPCGlobalEVMTimeoutFlag.Name)
	}
	if ctx.IsSet(RPCGlobalTxFeeCapFlag.Name) {
		cfg.RPCTxFeeCap = ctx.Float64(RPCGlobalTxFeeCapFlag.Name)
	}
	if ctx.IsSet(NoDiscoverFlag.Name) {
		cfg.EthDiscoveryURLs, cfg.SnapDiscoveryURLs = []string{}, []string{}
	} else if ctx.IsSet(DNSDiscoveryFlag.Name) {
		urls := ctx.String(DNSDiscoveryFlag.Name)
		if urls == "" {
			cfg.EthDiscoveryURLs = []string{}
		} else {
			cfg.EthDiscoveryURLs = SplitAndTrim(urls)
		}
	}
	// Only configure sequencer http flag if we're running in verifier mode i.e. --mine is disabled.
	if ctx.IsSet(RollupSequencerHTTPFlag.Name) && !ctx.IsSet(MiningEnabledFlag.Name) {
		cfg.RollupSequencerHTTP = ctx.String(RollupSequencerHTTPFlag.Name)
	}
	if ctx.IsSet(RollupHistoricalRPCFlag.Name) {
		cfg.RollupHistoricalRPC = ctx.String(RollupHistoricalRPCFlag.Name)
	}
	if ctx.IsSet(RollupHistoricalRPCTimeoutFlag.Name) {
		cfg.RollupHistoricalRPCTimeout = ctx.Duration(RollupHistoricalRPCTimeoutFlag.Name)
	}
	cfg.RollupDisableTxPoolGossip = ctx.Bool(RollupDisableTxPoolGossipFlag.Name)
	// Override any default configs for hard coded networks.
	switch {
	case ctx.Bool(MainnetFlag.Name):
		if !ctx.IsSet(NetworkIdFlag.Name) {
			cfg.NetworkId = 1
		}
		cfg.Genesis = core.DefaultGenesisBlock()
		SetDNSDiscoveryDefaults(cfg, params.MainnetGenesisHash)
	case ctx.Bool(SepoliaFlag.Name):
		if !ctx.IsSet(NetworkIdFlag.Name) {
			cfg.NetworkId = 11155111
		}
		cfg.Genesis = core.DefaultSepoliaGenesisBlock()
		SetDNSDiscoveryDefaults(cfg, params.SepoliaGenesisHash)
	case ctx.Bool(RinkebyFlag.Name):
		log.Warn("")
		log.Warn("--------------------------------------------------------------------------------")
		log.Warn("Please note, Rinkeby has been deprecated. It will still work for the time being,")
		log.Warn("but there will be no further hard-forks shipped for it.")
		log.Warn("The network will be permanently halted in Q2/Q3 of 2023.")
		log.Warn("For the most future proof testnet, choose Sepolia as")
		log.Warn("your replacement environment (--sepolia instead of --rinkeby).")
		log.Warn("--------------------------------------------------------------------------------")
		log.Warn("")

		if !ctx.IsSet(NetworkIdFlag.Name) {
			cfg.NetworkId = 4
		}
		cfg.Genesis = core.DefaultRinkebyGenesisBlock()
		SetDNSDiscoveryDefaults(cfg, params.RinkebyGenesisHash)
	case ctx.Bool(GoerliFlag.Name):
		if !ctx.IsSet(NetworkIdFlag.Name) {
			cfg.NetworkId = 5
		}
		cfg.Genesis = core.DefaultGoerliGenesisBlock()
		SetDNSDiscoveryDefaults(cfg, params.GoerliGenesisHash)
	case ctx.Bool(DeveloperFlag.Name):
		if !ctx.IsSet(NetworkIdFlag.Name) {
			cfg.NetworkId = 1337
		}
		cfg.SyncMode = downloader.FullSync
		// Create new developer account or reuse existing one
		var (
			developer  accounts.Account
			passphrase string
			err        error
		)
		if list := MakePasswordList(ctx); len(list) > 0 {
			// Just take the first value. Although the function returns a possible multiple values and
			// some usages iterate through them as attempts, that doesn't make sense in this setting,
			// when we're definitely concerned with only one account.
			passphrase = list[0]
		}

		// Unlock the developer account by local keystore.
		var ks *keystore.KeyStore
		if keystores := stack.AccountManager().Backends(keystore.KeyStoreType); len(keystores) > 0 {
			ks = keystores[0].(*keystore.KeyStore)
		}
		if ks == nil {
			Fatalf("Keystore is not available")
		}

		// Figure out the dev account address.
		// setEtherbase has been called above, configuring the miner address from command line flags.
		if cfg.Miner.Etherbase != (common.Address{}) {
			developer = accounts.Account{Address: cfg.Miner.Etherbase}
		} else if accs := ks.Accounts(); len(accs) > 0 {
			developer = ks.Accounts()[0]
		} else {
			developer, err = ks.NewAccount(passphrase)
			if err != nil {
				Fatalf("Failed to create developer account: %v", err)
			}
		}
		// Make sure the address is configured as fee recipient, otherwise
		// the miner will fail to start.
		cfg.Miner.Etherbase = developer.Address

		if err := ks.Unlock(developer, passphrase); err != nil {
			Fatalf("Failed to unlock developer account: %v", err)
		}
		log.Info("Using developer account", "address", developer.Address)

		// Create a new developer genesis block or reuse existing one
		cfg.Genesis = core.DeveloperGenesisBlock(uint64(ctx.Int(DeveloperPeriodFlag.Name)), ctx.Uint64(DeveloperGasLimitFlag.Name), developer.Address)
		if ctx.IsSet(DataDirFlag.Name) {
			// If datadir doesn't exist we need to open db in write-mode
			// so leveldb can create files.
			readonly := true
			if !common.FileExist(stack.ResolvePath("chaindata")) {
				readonly = false
			}
			// Check if we have an already initialized chain and fall back to
			// that if so. Otherwise we need to generate a new genesis spec.
			chaindb := MakeChainDatabase(ctx, stack, readonly)
			if rawdb.ReadCanonicalHash(chaindb, 0) != (common.Hash{}) {
				cfg.Genesis = nil // fallback to db content
			}
			chaindb.Close()
		}
		if !ctx.IsSet(MinerGasPriceFlag.Name) {
			cfg.Miner.GasPrice = big.NewInt(1)
		}
	default:
		if cfg.NetworkId == 1 {
			SetDNSDiscoveryDefaults(cfg, params.MainnetGenesisHash)
		}
	}
}

// SetDNSDiscoveryDefaults configures DNS discovery with the given URL if
// no URLs are set.
func SetDNSDiscoveryDefaults(cfg *ethconfig.Config, genesis common.Hash) {
	if cfg.EthDiscoveryURLs != nil {
		return // already set through flags/config
	}
	protocol := "all"
	if cfg.SyncMode == downloader.LightSync {
		protocol = "les"
	}
	if url := params.KnownDNSNetwork(genesis, protocol); url != "" {
		cfg.EthDiscoveryURLs = []string{url}
		cfg.SnapDiscoveryURLs = cfg.EthDiscoveryURLs
	}
}

// RegisterEthService adds an Ethereum client to the stack.
// The second return value is the full node instance, which may be nil if the
// node is running as a light client.
func RegisterEthService(stack *node.Node, cfg *ethconfig.Config) (ethapi.Backend, *eth.Ethereum) {
	if cfg.SyncMode == downloader.LightSync {
		backend, err := les.New(stack, cfg)
		if err != nil {
			Fatalf("Failed to register the Ethereum service: %v", err)
		}
		stack.RegisterAPIs(tracers.APIs(backend.ApiBackend))
		if err := lescatalyst.Register(stack, backend); err != nil {
			Fatalf("Failed to register the Engine API service: %v", err)
		}
		return backend.ApiBackend, nil
	}
	backend, err := eth.New(stack, cfg)
	if err != nil {
		Fatalf("Failed to register the Ethereum service: %v", err)
	}
	if cfg.LightServ > 0 {
		_, err := les.NewLesServer(stack, backend, cfg)
		if err != nil {
			Fatalf("Failed to create the LES server: %v", err)
		}
	}
	if err := ethcatalyst.Register(stack, backend); err != nil {
		Fatalf("Failed to register the Engine API service: %v", err)
	}
	stack.RegisterAPIs(tracers.APIs(backend.APIBackend))
	return backend.APIBackend, backend
}

// RegisterEthStatsService configures the Ethereum Stats daemon and adds it to the node.
func RegisterEthStatsService(stack *node.Node, backend ethapi.Backend, url string) {
	if err := ethstats.New(stack, backend, backend.Engine(), url); err != nil {
		Fatalf("Failed to register the Ethereum Stats service: %v", err)
	}
}

// RegisterGraphQLService adds the GraphQL API to the node.
func RegisterGraphQLService(stack *node.Node, backend ethapi.Backend, filterSystem *filters.FilterSystem, cfg *node.Config) {
	err := graphql.New(stack, backend, filterSystem, cfg.GraphQLCors, cfg.GraphQLVirtualHosts)
	if err != nil {
		Fatalf("Failed to register the GraphQL service: %v", err)
	}
}

// RegisterFilterAPI adds the eth log filtering RPC API to the node.
func RegisterFilterAPI(stack *node.Node, backend ethapi.Backend, ethcfg *ethconfig.Config) *filters.FilterSystem {
	isLightClient := ethcfg.SyncMode == downloader.LightSync
	filterSystem := filters.NewFilterSystem(backend, filters.Config{
		LogCacheSize: ethcfg.FilterLogCacheSize,
	})
	stack.RegisterAPIs([]rpc.API{{
		Namespace: "eth",
		Service:   filters.NewFilterAPI(filterSystem, isLightClient),
	}})
	return filterSystem
}

// RegisterFullSyncTester adds the full-sync tester service into node.
func RegisterFullSyncTester(stack *node.Node, eth *eth.Ethereum, path string) {
	blob, err := os.ReadFile(path)
	if err != nil {
		Fatalf("Failed to read block file: %v", err)
	}
	rlpBlob, err := hexutil.Decode(string(bytes.TrimRight(blob, "\r\n")))
	if err != nil {
		Fatalf("Failed to decode block blob: %v", err)
	}
	var block types.Block
	if err := rlp.DecodeBytes(rlpBlob, &block); err != nil {
		Fatalf("Failed to decode block: %v", err)
	}
	ethcatalyst.RegisterFullSyncTester(stack, eth, &block)
	log.Info("Registered full-sync tester", "number", block.NumberU64(), "hash", block.Hash())
}

func SetupMetrics(ctx *cli.Context) {
	if metrics.Enabled {
		log.Info("Enabling metrics collection")

		var (
			enableExport   = ctx.Bool(MetricsEnableInfluxDBFlag.Name)
			enableExportV2 = ctx.Bool(MetricsEnableInfluxDBV2Flag.Name)
		)

		if enableExport || enableExportV2 {
			CheckExclusive(ctx, MetricsEnableInfluxDBFlag, MetricsEnableInfluxDBV2Flag)

			v1FlagIsSet := ctx.IsSet(MetricsInfluxDBUsernameFlag.Name) ||
				ctx.IsSet(MetricsInfluxDBPasswordFlag.Name)

			v2FlagIsSet := ctx.IsSet(MetricsInfluxDBTokenFlag.Name) ||
				ctx.IsSet(MetricsInfluxDBOrganizationFlag.Name) ||
				ctx.IsSet(MetricsInfluxDBBucketFlag.Name)

			if enableExport && v2FlagIsSet {
				Fatalf("Flags --influxdb.metrics.organization, --influxdb.metrics.token, --influxdb.metrics.bucket are only available for influxdb-v2")
			} else if enableExportV2 && v1FlagIsSet {
				Fatalf("Flags --influxdb.metrics.username, --influxdb.metrics.password are only available for influxdb-v1")
			}
		}

		var (
			endpoint = ctx.String(MetricsInfluxDBEndpointFlag.Name)
			database = ctx.String(MetricsInfluxDBDatabaseFlag.Name)
			username = ctx.String(MetricsInfluxDBUsernameFlag.Name)
			password = ctx.String(MetricsInfluxDBPasswordFlag.Name)

			token        = ctx.String(MetricsInfluxDBTokenFlag.Name)
			bucket       = ctx.String(MetricsInfluxDBBucketFlag.Name)
			organization = ctx.String(MetricsInfluxDBOrganizationFlag.Name)
		)

		if enableExport {
			tagsMap := SplitTagsFlag(ctx.String(MetricsInfluxDBTagsFlag.Name))

			log.Info("Enabling metrics export to InfluxDB")

			go influxdb.InfluxDBWithTags(metrics.DefaultRegistry, 10*time.Second, endpoint, database, username, password, "geth.", tagsMap)
		} else if enableExportV2 {
			tagsMap := SplitTagsFlag(ctx.String(MetricsInfluxDBTagsFlag.Name))

			log.Info("Enabling metrics export to InfluxDB (v2)")

			go influxdb.InfluxDBV2WithTags(metrics.DefaultRegistry, 10*time.Second, endpoint, token, bucket, organization, "geth.", tagsMap)
		}

		if ctx.IsSet(MetricsHTTPFlag.Name) {
			address := fmt.Sprintf("%s:%d", ctx.String(MetricsHTTPFlag.Name), ctx.Int(MetricsPortFlag.Name))
			log.Info("Enabling stand-alone metrics HTTP endpoint", "address", address)
			exp.Setup(address)
		} else if ctx.IsSet(MetricsPortFlag.Name) {
			log.Warn(fmt.Sprintf("--%s specified without --%s, metrics server will not start.", MetricsPortFlag.Name, MetricsHTTPFlag.Name))
		}
	}
}

func SplitTagsFlag(tagsFlag string) map[string]string {
	tags := strings.Split(tagsFlag, ",")
	tagsMap := map[string]string{}

	for _, t := range tags {
		if t != "" {
			kv := strings.Split(t, "=")

			if len(kv) == 2 {
				tagsMap[kv[0]] = kv[1]
			}
		}
	}

	return tagsMap
}

// MakeChainDatabase open an LevelDB using the flags passed to the client and will hard crash if it fails.
func MakeChainDatabase(ctx *cli.Context, stack *node.Node, readonly bool) ethdb.Database {
	var (
		cache   = ctx.Int(CacheFlag.Name) * ctx.Int(CacheDatabaseFlag.Name) / 100
		handles = MakeDatabaseHandles(ctx.Int(FDLimitFlag.Name))

		err     error
		chainDb ethdb.Database
	)
	switch {
	case ctx.IsSet(RemoteDBFlag.Name):
		log.Info("Using remote db", "url", ctx.String(RemoteDBFlag.Name), "headers", len(ctx.StringSlice(HttpHeaderFlag.Name)))
		client, err := DialRPCWithHeaders(ctx.String(RemoteDBFlag.Name), ctx.StringSlice(HttpHeaderFlag.Name))
		if err != nil {
			break
		}
		chainDb = remotedb.New(client)
	case ctx.String(SyncModeFlag.Name) == "light":
		chainDb, err = stack.OpenDatabase("lightchaindata", cache, handles, "", readonly)
	default:
		chainDb, err = stack.OpenDatabaseWithFreezer("chaindata", cache, handles, ctx.String(AncientFlag.Name), "", readonly)
	}
	if err != nil {
		Fatalf("Could not open database: %v", err)
	}
	return chainDb
}

func IsNetworkPreset(ctx *cli.Context) bool {
	for _, flag := range NetworkFlags {
		bFlag, _ := flag.(*cli.BoolFlag)
		if ctx.IsSet(bFlag.Name) {
			return true
		}
	}
	return false
}

func DialRPCWithHeaders(endpoint string, headers []string) (*rpc.Client, error) {
	if endpoint == "" {
		return nil, errors.New("endpoint must be specified")
	}
	if strings.HasPrefix(endpoint, "rpc:") || strings.HasPrefix(endpoint, "ipc:") {
		// Backwards compatibility with geth < 1.5 which required
		// these prefixes.
		endpoint = endpoint[4:]
	}
	var opts []rpc.ClientOption
	if len(headers) > 0 {
		var customHeaders = make(http.Header)
		for _, h := range headers {
			kv := strings.Split(h, ":")
			if len(kv) != 2 {
				return nil, fmt.Errorf("invalid http header directive: %q", h)
			}
			customHeaders.Add(kv[0], kv[1])
		}
		opts = append(opts, rpc.WithHeaders(customHeaders))
	}
	return rpc.DialOptions(context.Background(), endpoint, opts...)
}

func MakeGenesis(ctx *cli.Context) *core.Genesis {
	var genesis *core.Genesis
	switch {
	case ctx.Bool(MainnetFlag.Name):
		genesis = core.DefaultGenesisBlock()
	case ctx.Bool(SepoliaFlag.Name):
		genesis = core.DefaultSepoliaGenesisBlock()
	case ctx.Bool(RinkebyFlag.Name):
		genesis = core.DefaultRinkebyGenesisBlock()
	case ctx.Bool(GoerliFlag.Name):
		genesis = core.DefaultGoerliGenesisBlock()
	case ctx.Bool(DeveloperFlag.Name):
		Fatalf("Developer chains are ephemeral")
	}
	return genesis
}

// MakeChain creates a chain manager from set command line flags.
func MakeChain(ctx *cli.Context, stack *node.Node, readonly bool) (*core.BlockChain, ethdb.Database) {
	var (
		gspec   = MakeGenesis(ctx)
		chainDb = MakeChainDatabase(ctx, stack, readonly)
	)
	cliqueConfig, err := core.LoadCliqueConfig(chainDb, gspec)
	if err != nil {
		Fatalf("%v", err)
	}
	ethashConfig := ethconfig.Defaults.Ethash
	if ctx.Bool(FakePoWFlag.Name) {
		ethashConfig.PowMode = ethash.ModeFake
	}
	engine := ethconfig.CreateConsensusEngine(stack, &ethashConfig, cliqueConfig, nil, false, chainDb)
	if gcmode := ctx.String(GCModeFlag.Name); gcmode != "full" && gcmode != "archive" {
		Fatalf("--%s must be either 'full' or 'archive'", GCModeFlag.Name)
	}
	cache := &core.CacheConfig{
		TrieCleanLimit:      ethconfig.Defaults.TrieCleanCache,
		TrieCleanNoPrefetch: ctx.Bool(CacheNoPrefetchFlag.Name),
		TrieDirtyLimit:      ethconfig.Defaults.TrieDirtyCache,
		TrieDirtyDisabled:   ctx.String(GCModeFlag.Name) == "archive",
		TrieTimeLimit:       ethconfig.Defaults.TrieTimeout,
		TriesInMemory:       ethconfig.Defaults.TriesInMemory,
		SnapshotLimit:       ethconfig.Defaults.SnapshotCache,
		Preimages:           ctx.Bool(CachePreimagesFlag.Name),
	}
	if cache.TrieDirtyDisabled && !cache.Preimages {
		cache.Preimages = true
		log.Info("Enabling recording of key preimages since archive mode is used")
	}
	if !ctx.Bool(SnapshotFlag.Name) {
		cache.SnapshotLimit = 0 // Disabled
	}
	// If we're in readonly, do not bother generating snapshot data.
	if readonly {
		cache.SnapshotNoBuild = true
	}

	if ctx.IsSet(CacheFlag.Name) || ctx.IsSet(CacheTrieFlag.Name) {
		cache.TrieCleanLimit = ctx.Int(CacheFlag.Name) * ctx.Int(CacheTrieFlag.Name) / 100
	}
	if ctx.IsSet(CacheFlag.Name) || ctx.IsSet(CacheGCFlag.Name) {
		cache.TrieDirtyLimit = ctx.Int(CacheFlag.Name) * ctx.Int(CacheGCFlag.Name) / 100
	}
	vmcfg := vm.Config{EnablePreimageRecording: ctx.Bool(VMEnableDebugFlag.Name)}

	// Disable transaction indexing/unindexing by default.
	chain, err := core.NewBlockChain(chainDb, cache, gspec, nil, engine, vmcfg, nil, nil)
	if err != nil {
		Fatalf("Can't create BlockChain: %v", err)
	}
	return chain, chainDb
}

// MakeConsolePreloads retrieves the absolute paths for the console JavaScript
// scripts to preload before starting.
func MakeConsolePreloads(ctx *cli.Context) []string {
	// Skip preloading if there's nothing to preload
	if ctx.String(PreloadJSFlag.Name) == "" {
		return nil
	}
	// Otherwise resolve absolute paths and return them
	var preloads []string

	for _, file := range strings.Split(ctx.String(PreloadJSFlag.Name), ",") {
		preloads = append(preloads, strings.TrimSpace(file))
	}
	return preloads
}<|MERGE_RESOLUTION|>--- conflicted
+++ resolved
@@ -465,17 +465,16 @@
 		Value:    ethconfig.Defaults.TxPool.ReannounceTime,
 		Category: flags.TxPoolCategory,
 	}
-<<<<<<< HEAD
 	TxPoolReannounceRemotesFlag = &cli.BoolFlag{
 		Name:     "txpool.reannounceremotes",
 		Usage:    "Wether reannnounce remote transactions or not(default = false)",
 		Value:    ethconfig.Defaults.TxPool.ReannounceRemotes,
-=======
+		Category: flags.TxPoolCategory,
+	}
 	TxPoolReannounceIntervalFlag = &cli.DurationFlag{
 		Name:     "txpool.reannounceinterval",
 		Usage:    "Interval to reannounce tx",
 		Value:    ethconfig.Defaults.TxPool.ReannounceInterval,
->>>>>>> 435810bb
 		Category: flags.TxPoolCategory,
 	}
 
@@ -1676,13 +1675,11 @@
 	if ctx.IsSet(TxPoolReannounceTimeFlag.Name) {
 		cfg.ReannounceTime = ctx.Duration(TxPoolReannounceTimeFlag.Name)
 	}
-<<<<<<< HEAD
 	if ctx.IsSet(TxPoolReannounceRemotesFlag.Name) {
 		cfg.ReannounceRemotes = ctx.Bool(TxPoolReannounceRemotesFlag.Name)
-=======
+	}
 	if ctx.IsSet(TxPoolReannounceIntervalFlag.Name) {
 		cfg.ReannounceInterval = ctx.Duration(TxPoolReannounceIntervalFlag.Name)
->>>>>>> 435810bb
 	}
 }
 
