--- conflicted
+++ resolved
@@ -42,13 +42,10 @@
 func (evm *EVM) precompile(addr common.Address) (PrecompiledContract, bool) {
 	var precompiles map[common.Address]PrecompiledContract
 	switch {
-<<<<<<< HEAD
+	case evm.chainRules.IsOptimismFjord:
+		precompiles = PrecompiledContractsFjord
 	case evm.chainRules.IsHaber:
 		precompiles = PrecompiledContractsHaber
-=======
-	case evm.chainRules.IsOptimismFjord:
-		precompiles = PrecompiledContractsFjord
->>>>>>> 7c281983
 	case evm.chainRules.IsCancun:
 		precompiles = PrecompiledContractsCancun
 	case evm.chainRules.IsFermat:
@@ -443,7 +440,6 @@
 	if p, isPrecompile := evm.precompile(addr); isPrecompile {
 		ret, gas, err = RunPrecompiledContract(p, input, gas)
 	} else {
-<<<<<<< HEAD
 		if evm.Config.EnableOpcodeOptimizations {
 			// At this point, we use a copy of address. If we don't, the go compiler will
 			// leak the 'contract' to the outer scope, and make allocation for 'contract'
@@ -451,7 +447,7 @@
 			addrCopy := addr
 			// Initialise a new contract and set the code that is to be used by the EVM.
 			// The contract is a scoped environment for this execution context only.
-			contract := NewContract(caller, AccountRef(addrCopy), new(big.Int), gas)
+			contract := NewContract(caller, AccountRef(addrCopy), new(uint256.Int), gas)
 			code := evm.StateDB.GetCode(addrCopy)
 			codeHash := evm.StateDB.GetCodeHash(addrCopy)
 			contract.optimized, code = tryGetOptimizedCode(evm, codeHash, code)
@@ -468,7 +464,7 @@
 			addrCopy := addr
 			// Initialise a new contract and set the code that is to be used by the EVM.
 			// The contract is a scoped environment for this execution context only.
-			contract := NewContract(caller, AccountRef(addrCopy), new(big.Int), gas)
+			contract := NewContract(caller, AccountRef(addrCopy), new(uint256.Int), gas)
 			contract.SetCallCode(&addrCopy, evm.StateDB.GetCodeHash(addrCopy), evm.StateDB.GetCode(addrCopy))
 			// When an error was returned by the EVM or when setting the creation code
 			// above we revert to the snapshot and consume any gas remaining. Additionally
@@ -476,21 +472,6 @@
 			ret, err = evm.interpreter.Run(contract, input, true)
 			gas = contract.Gas
 		}
-=======
-		// At this point, we use a copy of address. If we don't, the go compiler will
-		// leak the 'contract' to the outer scope, and make allocation for 'contract'
-		// even if the actual execution ends on RunPrecompiled above.
-		addrCopy := addr
-		// Initialise a new contract and set the code that is to be used by the EVM.
-		// The contract is a scoped environment for this execution context only.
-		contract := NewContract(caller, AccountRef(addrCopy), new(uint256.Int), gas)
-		contract.SetCallCode(&addrCopy, evm.StateDB.GetCodeHash(addrCopy), evm.StateDB.GetCode(addrCopy))
-		// When an error was returned by the EVM or when setting the creation code
-		// above we revert to the snapshot and consume any gas remaining. Additionally
-		// when we're in Homestead this also counts for code storage gas errors.
-		ret, err = evm.interpreter.Run(contract, input, true)
-		gas = contract.Gas
->>>>>>> 7c281983
 	}
 	if err != nil {
 		evm.StateDB.RevertToSnapshot(snapshot)
