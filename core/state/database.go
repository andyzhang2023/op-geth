// Copyright 2017 The go-ethereum Authors
// This file is part of the go-ethereum library.
//
// The go-ethereum library is free software: you can redistribute it and/or modify
// it under the terms of the GNU Lesser General Public License as published by
// the Free Software Foundation, either version 3 of the License, or
// (at your option) any later version.
//
// The go-ethereum library is distributed in the hope that it will be useful,
// but WITHOUT ANY WARRANTY; without even the implied warranty of
// MERCHANTABILITY or FITNESS FOR A PARTICULAR PURPOSE. See the
// GNU Lesser General Public License for more details.
//
// You should have received a copy of the GNU Lesser General Public License
// along with the go-ethereum library. If not, see <http://www.gnu.org/licenses/>.

package state

import (
	"errors"
	"fmt"

	"github.com/crate-crypto/go-ipa/banderwagon"
	"github.com/ethereum/go-ethereum/common"
	"github.com/ethereum/go-ethereum/common/lru"
	"github.com/ethereum/go-ethereum/core/rawdb"
	"github.com/ethereum/go-ethereum/core/types"
	"github.com/ethereum/go-ethereum/crypto"
	"github.com/ethereum/go-ethereum/ethdb"
	"github.com/ethereum/go-ethereum/trie"
	"github.com/ethereum/go-ethereum/trie/trienode"
	"github.com/ethereum/go-ethereum/trie/utils"
	"github.com/ethereum/go-ethereum/triedb"
)

const (
	// Number of codehash->size associations to keep.
	codeSizeCacheSize = 100000

	// Cache size granted for caching clean code.
	codeCacheSize = 64 * 1024 * 1024

	// commitmentSize is the size of commitment stored in cache.
	commitmentSize = banderwagon.UncompressedSize

	// Cache item granted for caching commitment results.
	commitmentCacheItems = 64 * 1024 * 1024 / (commitmentSize + common.AddressLength)
)

// Database wraps access to tries and contract code.
type Database interface {
	// OpenTrie opens the main account trie.
	OpenTrie(root common.Hash) (Trie, error)

	// OpenStorageTrie opens the storage trie of an account.
	OpenStorageTrie(stateRoot common.Hash, address common.Address, root common.Hash, trie Trie) (Trie, error)

	// CopyTrie returns an independent copy of the given trie.
	CopyTrie(Trie) Trie

	// ContractCode retrieves a particular contract's code.
	ContractCode(addr common.Address, codeHash common.Hash) ([]byte, error)

	// ContractCodeSize retrieves a particular contracts code's size.
	ContractCodeSize(addr common.Address, codeHash common.Hash) (int, error)

	// DiskDB returns the underlying key-value disk database.
	DiskDB() ethdb.KeyValueStore

	// TrieDB returns the underlying trie database for managing trie nodes.
<<<<<<< HEAD
	TrieDB() *trie.Database

	// NoTries returns whether the database has tries storage.
	NoTries() bool
=======
	TrieDB() *triedb.Database
>>>>>>> 7c281983
}

// Trie is a Ethereum Merkle Patricia trie.
type Trie interface {
	// GetKey returns the sha3 preimage of a hashed key that was previously used
	// to store a value.
	//
	// TODO(fjl): remove this when StateTrie is removed
	GetKey([]byte) []byte

	// GetAccount abstracts an account read from the trie. It retrieves the
	// account blob from the trie with provided account address and decodes it
	// with associated decoding algorithm. If the specified account is not in
	// the trie, nil will be returned. If the trie is corrupted(e.g. some nodes
	// are missing or the account blob is incorrect for decoding), an error will
	// be returned.
	GetAccount(address common.Address) (*types.StateAccount, error)

	// GetStorage returns the value for key stored in the trie. The value bytes
	// must not be modified by the caller. If a node was not found in the database,
	// a trie.MissingNodeError is returned.
	GetStorage(addr common.Address, key []byte) ([]byte, error)

	// UpdateAccount abstracts an account write to the trie. It encodes the
	// provided account object with associated algorithm and then updates it
	// in the trie with provided address.
	UpdateAccount(address common.Address, account *types.StateAccount) error

	// UpdateStorage associates key with value in the trie. If value has length zero,
	// any existing value is deleted from the trie. The value bytes must not be modified
	// by the caller while they are stored in the trie. If a node was not found in the
	// database, a trie.MissingNodeError is returned.
	UpdateStorage(addr common.Address, key, value []byte) error

	// DeleteAccount abstracts an account deletion from the trie.
	DeleteAccount(address common.Address) error

	// DeleteStorage removes any existing value for key from the trie. If a node
	// was not found in the database, a trie.MissingNodeError is returned.
	DeleteStorage(addr common.Address, key []byte) error

	// UpdateContractCode abstracts code write to the trie. It is expected
	// to be moved to the stateWriter interface when the latter is ready.
	UpdateContractCode(address common.Address, codeHash common.Hash, code []byte) error

	// Hash returns the root hash of the trie. It does not write to the database and
	// can be used even if the trie doesn't have one.
	Hash() common.Hash

	// Commit collects all dirty nodes in the trie and replace them with the
	// corresponding node hash. All collected nodes(including dirty leaves if
	// collectLeaf is true) will be encapsulated into a nodeset for return.
	// The returned nodeset can be nil if the trie is clean(nothing to commit).
	// Once the trie is committed, it's not usable anymore. A new trie must
	// be created with new root and updated trie database for following usage
	Commit(collectLeaf bool) (common.Hash, *trienode.NodeSet, error)

	// NodeIterator returns an iterator that returns nodes of the trie. Iteration
	// starts at the key after the given start key. And error will be returned
	// if fails to create node iterator.
	NodeIterator(startKey []byte) (trie.NodeIterator, error)

	// Prove constructs a Merkle proof for key. The result contains all encoded nodes
	// on the path to the value at key. The value itself is also included in the last
	// node and can be retrieved by verifying the proof.
	//
	// If the trie does not contain a value for key, the returned proof contains all
	// nodes of the longest existing prefix of the key (at least the root), ending
	// with the node that proves the absence of the key.
	Prove(key []byte, proofDb ethdb.KeyValueWriter) error
}

// NewDatabase creates a backing store for state. The returned database is safe for
// concurrent use, but does not retain any recent trie nodes in memory. To keep some
// historical state in memory, use the NewDatabaseWithConfig constructor.
func NewDatabase(db ethdb.Database) Database {
	return NewDatabaseWithConfig(db, nil)
}

// NewDatabaseWithConfig creates a backing store for state. The returned database
// is safe for concurrent use and retains a lot of collapsed RLP trie nodes in a
// large memory cache.
func NewDatabaseWithConfig(db ethdb.Database, config *triedb.Config) Database {
	return &cachingDB{
		disk:          db,
		codeSizeCache: lru.NewCache[common.Hash, int](codeSizeCacheSize),
		codeCache:     lru.NewSizeConstrainedCache[common.Hash, []byte](codeCacheSize),
<<<<<<< HEAD
		triedb:        trie.NewDatabase(db, config),
		noTries:       config != nil && config.NoTries,
=======
		triedb:        triedb.NewDatabase(db, config),
>>>>>>> 7c281983
	}
}

// NewDatabaseWithNodeDB creates a state database with an already initialized node database.
func NewDatabaseWithNodeDB(db ethdb.Database, triedb *triedb.Database) Database {
	return &cachingDB{
		disk:          db,
		codeSizeCache: lru.NewCache[common.Hash, int](codeSizeCacheSize),
		codeCache:     lru.NewSizeConstrainedCache[common.Hash, []byte](codeCacheSize),
		triedb:        triedb,
		noTries:       triedb != nil && triedb.Config() != nil && triedb.Config().NoTries,
	}
}

type cachingDB struct {
	disk          ethdb.KeyValueStore
	codeSizeCache *lru.Cache[common.Hash, int]
	codeCache     *lru.SizeConstrainedCache[common.Hash, []byte]
<<<<<<< HEAD
	triedb        *trie.Database
	noTries       bool
=======
	triedb        *triedb.Database
>>>>>>> 7c281983
}

// OpenTrie opens the main account trie at a specific root hash.
func (db *cachingDB) OpenTrie(root common.Hash) (Trie, error) {
	if db.noTries {
		return trie.NewEmptyTrie(), nil
	}

	if db.triedb.IsVerkle() {
		return trie.NewVerkleTrie(root, db.triedb, utils.NewPointCache(commitmentCacheItems))
	}
	tr, err := trie.NewStateTrie(trie.StateTrieID(root), db.triedb)
	if err != nil {
		return nil, err
	}
	return tr, nil
}

// OpenStorageTrie opens the storage trie of an account.
func (db *cachingDB) OpenStorageTrie(stateRoot common.Hash, address common.Address, root common.Hash, self Trie) (Trie, error) {
	if db.noTries {
		return trie.NewEmptyTrie(), nil
	}
	// In the verkle case, there is only one tree. But the two-tree structure
	// is hardcoded in the codebase. So we need to return the same trie in this
	// case.
	if db.triedb.IsVerkle() {
		return self, nil
	}
	tr, err := trie.NewStateTrie(trie.StorageTrieID(stateRoot, crypto.Keccak256Hash(address.Bytes()), root), db.triedb)
	if err != nil {
		return nil, err
	}
	return tr, nil
}

// CopyTrie returns an independent copy of the given trie.
func (db *cachingDB) CopyTrie(t Trie) Trie {
	switch t := t.(type) {
	case *trie.StateTrie:
		return t.Copy()
	case *trie.EmptyTrie:
		return t.Copy()
	default:
		panic(fmt.Errorf("unknown trie type %T", t))
	}
}

// ContractCode retrieves a particular contract's code.
func (db *cachingDB) ContractCode(address common.Address, codeHash common.Hash) ([]byte, error) {
	code, _ := db.codeCache.Get(codeHash)
	if len(code) > 0 {
		return code, nil
	}
	code = rawdb.ReadCode(db.disk, codeHash)
	if len(code) > 0 {
		db.codeCache.Add(codeHash, code)
		db.codeSizeCache.Add(codeHash, len(code))
		return code, nil
	}
	return nil, errors.New("not found")
}

// ContractCodeWithPrefix retrieves a particular contract's code. If the
// code can't be found in the cache, then check the existence with **new**
// db scheme.
func (db *cachingDB) ContractCodeWithPrefix(address common.Address, codeHash common.Hash) ([]byte, error) {
	code, _ := db.codeCache.Get(codeHash)
	if len(code) > 0 {
		return code, nil
	}
	code = rawdb.ReadCodeWithPrefix(db.disk, codeHash)
	if len(code) > 0 {
		db.codeCache.Add(codeHash, code)
		db.codeSizeCache.Add(codeHash, len(code))
		return code, nil
	}
	return nil, errors.New("not found")
}

// ContractCodeSize retrieves a particular contracts code's size.
func (db *cachingDB) ContractCodeSize(addr common.Address, codeHash common.Hash) (int, error) {
	if cached, ok := db.codeSizeCache.Get(codeHash); ok {
		return cached, nil
	}
	code, err := db.ContractCode(addr, codeHash)
	return len(code), err
}

// DiskDB returns the underlying key-value disk database.
func (db *cachingDB) DiskDB() ethdb.KeyValueStore {
	return db.disk
}

// TrieDB retrieves any intermediate trie-node caching layer.
func (db *cachingDB) TrieDB() *triedb.Database {
	return db.triedb
}

func (db *cachingDB) NoTries() bool {
	return db.noTries
}<|MERGE_RESOLUTION|>--- conflicted
+++ resolved
@@ -68,14 +68,10 @@
 	DiskDB() ethdb.KeyValueStore
 
 	// TrieDB returns the underlying trie database for managing trie nodes.
-<<<<<<< HEAD
-	TrieDB() *trie.Database
+	TrieDB() *triedb.Database
 
 	// NoTries returns whether the database has tries storage.
 	NoTries() bool
-=======
-	TrieDB() *triedb.Database
->>>>>>> 7c281983
 }
 
 // Trie is a Ethereum Merkle Patricia trie.
@@ -163,12 +159,8 @@
 		disk:          db,
 		codeSizeCache: lru.NewCache[common.Hash, int](codeSizeCacheSize),
 		codeCache:     lru.NewSizeConstrainedCache[common.Hash, []byte](codeCacheSize),
-<<<<<<< HEAD
-		triedb:        trie.NewDatabase(db, config),
+		triedb:        triedb.NewDatabase(db, config),
 		noTries:       config != nil && config.NoTries,
-=======
-		triedb:        triedb.NewDatabase(db, config),
->>>>>>> 7c281983
 	}
 }
 
@@ -187,12 +179,8 @@
 	disk          ethdb.KeyValueStore
 	codeSizeCache *lru.Cache[common.Hash, int]
 	codeCache     *lru.SizeConstrainedCache[common.Hash, []byte]
-<<<<<<< HEAD
-	triedb        *trie.Database
+	triedb        *triedb.Database
 	noTries       bool
-=======
-	triedb        *triedb.Database
->>>>>>> 7c281983
 }
 
 // OpenTrie opens the main account trie at a specific root hash.
