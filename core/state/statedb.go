--- conflicted
+++ resolved
@@ -19,11 +19,7 @@
 
 import (
 	"fmt"
-<<<<<<< HEAD
-	"math/big"
 	"runtime"
-=======
->>>>>>> 7c281983
 	"sort"
 	"sync"
 	"time"
