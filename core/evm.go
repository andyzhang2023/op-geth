// Copyright 2016 The go-ethereum Authors
// This file is part of the go-ethereum library.
//
// The go-ethereum library is free software: you can redistribute it and/or modify
// it under the terms of the GNU Lesser General Public License as published by
// the Free Software Foundation, either version 3 of the License, or
// (at your option) any later version.
//
// The go-ethereum library is distributed in the hope that it will be useful,
// but WITHOUT ANY WARRANTY; without even the implied warranty of
// MERCHANTABILITY or FITNESS FOR A PARTICULAR PURPOSE. See the
// GNU Lesser General Public License for more details.
//
// You should have received a copy of the GNU Lesser General Public License
// along with the go-ethereum library. If not, see <http://www.gnu.org/licenses/>.

package core

import (
	"math/big"

	"github.com/ethereum/go-ethereum/common"
	"github.com/ethereum/go-ethereum/consensus"
	"github.com/ethereum/go-ethereum/consensus/misc/eip4844"
	"github.com/ethereum/go-ethereum/core/types"
	"github.com/ethereum/go-ethereum/core/vm"
	"github.com/ethereum/go-ethereum/params"
)

// ChainContext supports retrieving headers and consensus parameters from the
// current blockchain to be used during transaction processing.
type ChainContext interface {
	// Engine retrieves the chain's consensus engine.
	Engine() consensus.Engine

	// GetHeader returns the header corresponding to the hash/number argument pair.
	GetHeader(common.Hash, uint64) *types.Header
}

// NewEVMBlockContext creates a new context for use in the EVM.
func NewEVMBlockContext(header *types.Header, chain ChainContext, author *common.Address, config *params.ChainConfig, statedb types.StateGetter) vm.BlockContext {
	var (
		beneficiary common.Address
		baseFee     *big.Int
		blobBaseFee *big.Int
		random      *common.Hash
	)

	// If we don't have an explicit author (i.e. not mining), extract from the header
	if author == nil {
		beneficiary, _ = chain.Engine().Author(header) // Ignore error, we're past header validation
	} else {
		beneficiary = *author
	}
	if header.BaseFee != nil {
		baseFee = new(big.Int).Set(header.BaseFee)
	}
	if header.ExcessBlobGas != nil {
		blobBaseFee = eip4844.CalcBlobFee(*header.ExcessBlobGas)
	}
	if header.Difficulty.Cmp(common.Big0) == 0 {
		random = &header.MixDigest
	}
	return vm.BlockContext{
<<<<<<< HEAD
		CanTransfer:   CanTransfer,
		Transfer:      Transfer,
		GetHash:       GetHashFn(header, chain),
		Coinbase:      beneficiary,
		BlockNumber:   new(big.Int).Set(header.Number),
		Time:          header.Time,
		Difficulty:    new(big.Int).Set(header.Difficulty),
		BaseFee:       baseFee,
		GasLimit:      header.GasLimit,
		Random:        random,
		ExcessBlobGas: header.ExcessBlobGas,
		L1CostFunc:    types.NewL1CostFunc(config, statedb),
=======
		CanTransfer: CanTransfer,
		Transfer:    Transfer,
		GetHash:     GetHashFn(header, chain),
		Coinbase:    beneficiary,
		BlockNumber: new(big.Int).Set(header.Number),
		Time:        header.Time,
		Difficulty:  new(big.Int).Set(header.Difficulty),
		BaseFee:     baseFee,
		BlobBaseFee: blobBaseFee,
		GasLimit:    header.GasLimit,
		Random:      random,
>>>>>>> 0d45d72d
	}
}

// NewEVMTxContext creates a new transaction context for a single transaction.
func NewEVMTxContext(msg *Message) vm.TxContext {
	return vm.TxContext{
		Origin:     msg.From,
		GasPrice:   new(big.Int).Set(msg.GasPrice),
		BlobHashes: msg.BlobHashes,
	}
}

// GetHashFn returns a GetHashFunc which retrieves header hashes by number
func GetHashFn(ref *types.Header, chain ChainContext) func(n uint64) common.Hash {
	// Cache will initially contain [refHash.parent],
	// Then fill up with [refHash.p, refHash.pp, refHash.ppp, ...]
	var cache []common.Hash

	return func(n uint64) common.Hash {
		if ref.Number.Uint64() <= n {
			// This situation can happen if we're doing tracing and using
			// block overrides.
			return common.Hash{}
		}
		// If there's no hash cache yet, make one
		if len(cache) == 0 {
			cache = append(cache, ref.ParentHash)
		}
		if idx := ref.Number.Uint64() - n - 1; idx < uint64(len(cache)) {
			return cache[idx]
		}
		// No luck in the cache, but we can start iterating from the last element we already know
		lastKnownHash := cache[len(cache)-1]
		lastKnownNumber := ref.Number.Uint64() - uint64(len(cache))

		for {
			header := chain.GetHeader(lastKnownHash, lastKnownNumber)
			if header == nil {
				break
			}
			cache = append(cache, header.ParentHash)
			lastKnownHash = header.ParentHash
			lastKnownNumber = header.Number.Uint64() - 1
			if n == lastKnownNumber {
				return lastKnownHash
			}
		}
		return common.Hash{}
	}
}

// CanTransfer checks whether there are enough funds in the address' account to make a transfer.
// This does not take the necessary gas in to account to make the transfer valid.
func CanTransfer(db vm.StateDB, addr common.Address, amount *big.Int) bool {
	return db.GetBalance(addr).Cmp(amount) >= 0
}

// Transfer subtracts amount from sender and adds amount to recipient using the given Db
func Transfer(db vm.StateDB, sender, recipient common.Address, amount *big.Int) {
	db.SubBalance(sender, amount)
	db.AddBalance(recipient, amount)
}<|MERGE_RESOLUTION|>--- conflicted
+++ resolved
@@ -62,20 +62,6 @@
 		random = &header.MixDigest
 	}
 	return vm.BlockContext{
-<<<<<<< HEAD
-		CanTransfer:   CanTransfer,
-		Transfer:      Transfer,
-		GetHash:       GetHashFn(header, chain),
-		Coinbase:      beneficiary,
-		BlockNumber:   new(big.Int).Set(header.Number),
-		Time:          header.Time,
-		Difficulty:    new(big.Int).Set(header.Difficulty),
-		BaseFee:       baseFee,
-		GasLimit:      header.GasLimit,
-		Random:        random,
-		ExcessBlobGas: header.ExcessBlobGas,
-		L1CostFunc:    types.NewL1CostFunc(config, statedb),
-=======
 		CanTransfer: CanTransfer,
 		Transfer:    Transfer,
 		GetHash:     GetHashFn(header, chain),
@@ -87,7 +73,7 @@
 		BlobBaseFee: blobBaseFee,
 		GasLimit:    header.GasLimit,
 		Random:      random,
->>>>>>> 0d45d72d
+		L1CostFunc:  types.NewL1CostFunc(config, statedb),
 	}
 }
 
