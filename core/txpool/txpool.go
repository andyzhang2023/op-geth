// Copyright 2014 The go-ethereum Authors
// This file is part of the go-ethereum library.
//
// The go-ethereum library is free software: you can redistribute it and/or modify
// it under the terms of the GNU Lesser General Public License as published by
// the Free Software Foundation, either version 3 of the License, or
// (at your option) any later version.
//
// The go-ethereum library is distributed in the hope that it will be useful,
// but WITHOUT ANY WARRANTY; without even the implied warranty of
// MERCHANTABILITY or FITNESS FOR A PARTICULAR PURPOSE. See the
// GNU Lesser General Public License for more details.
//
// You should have received a copy of the GNU Lesser General Public License
// along with the go-ethereum library. If not, see <http://www.gnu.org/licenses/>.

package txpool

import (
	"errors"
	"fmt"
	"math"
	"math/big"
	"sort"
	"sync"
	"time"

	"github.com/ethereum/go-ethereum/common"
	"github.com/ethereum/go-ethereum/common/prque"
	"github.com/ethereum/go-ethereum/common/ringlist"
	"github.com/ethereum/go-ethereum/consensus/misc"
	"github.com/ethereum/go-ethereum/core"
	"github.com/ethereum/go-ethereum/core/state"
	"github.com/ethereum/go-ethereum/core/types"
	"github.com/ethereum/go-ethereum/event"
	"github.com/ethereum/go-ethereum/log"
	"github.com/ethereum/go-ethereum/metrics"
	"github.com/ethereum/go-ethereum/params"
)

const (
	// chainHeadChanSize is the size of channel listening to ChainHeadEvent.
	chainHeadChanSize = 10

	// txSlotSize is used to calculate how many data slots a single transaction
	// takes up based on its size. The slots are used as DoS protection, ensuring
	// that validating a new transaction remains a constant operation (in reality
	// O(maxslots), where max slots are 4 currently).
	txSlotSize = 32 * 1024

	// txMaxSize is the maximum size a single transaction can have. This field has
	// non-trivial consequences: larger transactions are significantly harder and
	// more expensive to propagate; larger transactions also take more resources
	// to validate whether they fit into the pool or not.
	txMaxSize = 4 * txSlotSize // 128KB

	// txReannoMaxNum is the maximum number of transactions a reannounce action can include.
	txReannoMaxNum = 1024
)

var (
	// ErrAlreadyKnown is returned if the transactions is already contained
	// within the pool.
	ErrAlreadyKnown = errors.New("already known")

	// ErrInvalidSender is returned if the transaction contains an invalid signature.
	ErrInvalidSender = errors.New("invalid sender")

	// ErrUnderpriced is returned if a transaction's gas price is below the minimum
	// configured for the transaction pool.
	ErrUnderpriced = errors.New("transaction underpriced")

	// ErrTxPoolOverflow is returned if the transaction pool is full and can't accept
	// another remote transaction.
	ErrTxPoolOverflow = errors.New("txpool is full")

	// ErrReplaceUnderpriced is returned if a transaction is attempted to be replaced
	// with a different one without the required price bump.
	ErrReplaceUnderpriced = errors.New("replacement transaction underpriced")

	// ErrGasLimit is returned if a transaction's requested gas limit exceeds the
	// maximum allowance of the current block.
	ErrGasLimit = errors.New("exceeds block gas limit")

	// ErrNegativeValue is a sanity error to ensure no one is able to specify a
	// transaction with a negative value.
	ErrNegativeValue = errors.New("negative value")

	// ErrOversizedData is returned if the input data of a transaction is greater
	// than some meaningful limit a user might use. This is not a consensus error
	// making the transaction invalid, rather a DOS protection.
	ErrOversizedData = errors.New("oversized data")

	// ErrFutureReplacePending is returned if a future transaction replaces a pending
	// transaction. Future transactions should only be able to replace other future transactions.
	ErrFutureReplacePending = errors.New("future transaction tries to replace pending")

	// ErrOverdraft is returned if a transaction would cause the senders balance to go negative
	// thus invalidating a potential large number of transactions.
	ErrOverdraft = errors.New("transaction would cause overdraft")
)

var (
	evictionInterval    = time.Minute     // Time interval to check for evictable transactions
	statsReportInterval = 8 * time.Second // Time interval to report transaction pool stats

	// L1 Info Gas Overhead is the amount of gas the the L1 info deposit consumes.
	// It is removed from the tx pool max gas to better indicate that L2 transactions
	// are not able to consume all of the gas in a L2 block as the L1 info deposit is always present.
	l1InfoGasOverhead = uint64(70_000)
)

var (
	// Metrics for the pending pool
	pendingDiscardMeter   = metrics.NewRegisteredMeter("txpool/pending/discard", nil)
	pendingReplaceMeter   = metrics.NewRegisteredMeter("txpool/pending/replace", nil)
	pendingRateLimitMeter = metrics.NewRegisteredMeter("txpool/pending/ratelimit", nil) // Dropped due to rate limiting
	pendingNofundsMeter   = metrics.NewRegisteredMeter("txpool/pending/nofunds", nil)   // Dropped due to out-of-funds

	// Metrics for the queued pool
	queuedDiscardMeter   = metrics.NewRegisteredMeter("txpool/queued/discard", nil)
	queuedReplaceMeter   = metrics.NewRegisteredMeter("txpool/queued/replace", nil)
	queuedRateLimitMeter = metrics.NewRegisteredMeter("txpool/queued/ratelimit", nil) // Dropped due to rate limiting
	queuedNofundsMeter   = metrics.NewRegisteredMeter("txpool/queued/nofunds", nil)   // Dropped due to out-of-funds
	queuedEvictionMeter  = metrics.NewRegisteredMeter("txpool/queued/eviction", nil)  // Dropped due to lifetime

	// General tx metrics
	knownTxMeter       = metrics.NewRegisteredMeter("txpool/known", nil)
	validTxMeter       = metrics.NewRegisteredMeter("txpool/valid", nil)
	invalidTxMeter     = metrics.NewRegisteredMeter("txpool/invalid", nil)
	underpricedTxMeter = metrics.NewRegisteredMeter("txpool/underpriced", nil)
	overflowedTxMeter  = metrics.NewRegisteredMeter("txpool/overflowed", nil)

	// throttleTxMeter counts how many transactions are rejected due to too-many-changes between
	// txpool reorgs.
	throttleTxMeter = metrics.NewRegisteredMeter("txpool/throttle", nil)
	// reorgDurationTimer measures how long time a txpool reorg takes.
	reorgDurationTimer = metrics.NewRegisteredTimer("txpool/reorgtime", nil)
	// dropBetweenReorgHistogram counts how many drops we experience between two reorg runs. It is expected
	// that this number is pretty low, since txpool reorgs happen very frequently.
	dropBetweenReorgHistogram = metrics.NewRegisteredHistogram("txpool/dropbetweenreorg", nil, metrics.NewExpDecaySample(1028, 0.015))

	pendingGauge = metrics.NewRegisteredGauge("txpool/pending", nil)
	queuedGauge  = metrics.NewRegisteredGauge("txpool/queued", nil)
	localGauge   = metrics.NewRegisteredGauge("txpool/local", nil)
	slotsGauge   = metrics.NewRegisteredGauge("txpool/slots", nil)

	reheapTimer = metrics.NewRegisteredTimer("txpool/reheap", nil)
)

// TxStatus is the current status of a transaction as seen by the pool.
type TxStatus uint

const (
	TxStatusUnknown TxStatus = iota
	TxStatusQueued
	TxStatusPending
	TxStatusIncluded
)

// blockChain provides the state of blockchain and current gas limit to do
// some pre checks in tx pool and event subscribers.
type blockChain interface {
	CurrentBlock() *types.Header
	GetBlock(hash common.Hash, number uint64) *types.Block
	StateAt(root common.Hash) (*state.StateDB, error)

	SubscribeChainHeadEvent(ch chan<- core.ChainHeadEvent) event.Subscription
}

// Config are the configuration parameters of the transaction pool.
type Config struct {
	Locals    []common.Address // Addresses that should be treated by default as local
	NoLocals  bool             // Whether local transaction handling should be disabled
	Journal   string           // Journal of local transactions to survive node restarts
	Rejournal time.Duration    // Time interval to regenerate the local transaction journal

	PriceLimit uint64 // Minimum gas price to enforce for acceptance into the pool
	PriceBump  uint64 // Minimum price bump percentage to replace an already existing transaction (nonce)

	AccountSlots uint64 // Number of executable transaction slots guaranteed per account
	GlobalSlots  uint64 // Maximum number of executable transaction slots for all accounts
	AccountQueue uint64 // Maximum number of non-executable transaction slots permitted per account
	GlobalQueue  uint64 // Maximum number of non-executable transaction slots for all accounts

<<<<<<< HEAD
	Lifetime          time.Duration // Maximum amount of time non-executable transaction are queued
	ReannounceTime    time.Duration // Duration for announcing local pending transactions again
	ReannounceRemotes bool          // Wether reannounce remote transactions or not
=======
	Lifetime           time.Duration // Maximum amount of time non-executable transaction are queued
	ReannounceTime     time.Duration // Duration for announcing local pending transactions again
	ReannounceInterval time.Duration // Interval for reannouncing transactions
>>>>>>> 435810bb
}

// DefaultConfig contains the default configurations for the transaction
// pool.
var DefaultConfig = Config{
	Journal:   "transactions.rlp",
	Rejournal: time.Hour,

	PriceLimit: 1,
	PriceBump:  10,

	AccountSlots: 16,
	GlobalSlots:  4096 + 1024, // urgent + floating queue capacity with 4:1 ratio
	AccountQueue: 64,
	GlobalQueue:  1024,

	Lifetime:           3 * time.Hour,
	ReannounceTime:     10 * 365 * 24 * time.Hour,
	ReannounceInterval: 1 * time.Minute,
}

// sanitize checks the provided user configurations and changes anything that's
// unreasonable or unworkable.
func (config *Config) sanitize() Config {
	conf := *config
	if conf.Rejournal < time.Second {
		log.Warn("Sanitizing invalid txpool journal time", "provided", conf.Rejournal, "updated", time.Second)
		conf.Rejournal = time.Second
	}
	if conf.PriceLimit < 1 {
		log.Warn("Sanitizing invalid txpool price limit", "provided", conf.PriceLimit, "updated", DefaultConfig.PriceLimit)
		conf.PriceLimit = DefaultConfig.PriceLimit
	}
	if conf.PriceBump < 1 {
		log.Warn("Sanitizing invalid txpool price bump", "provided", conf.PriceBump, "updated", DefaultConfig.PriceBump)
		conf.PriceBump = DefaultConfig.PriceBump
	}
	if conf.AccountSlots < 1 {
		log.Warn("Sanitizing invalid txpool account slots", "provided", conf.AccountSlots, "updated", DefaultConfig.AccountSlots)
		conf.AccountSlots = DefaultConfig.AccountSlots
	}
	if conf.GlobalSlots < 1 {
		log.Warn("Sanitizing invalid txpool global slots", "provided", conf.GlobalSlots, "updated", DefaultConfig.GlobalSlots)
		conf.GlobalSlots = DefaultConfig.GlobalSlots
	}
	if conf.AccountQueue < 1 {
		log.Warn("Sanitizing invalid txpool account queue", "provided", conf.AccountQueue, "updated", DefaultConfig.AccountQueue)
		conf.AccountQueue = DefaultConfig.AccountQueue
	}
	if conf.GlobalQueue < 1 {
		log.Warn("Sanitizing invalid txpool global queue", "provided", conf.GlobalQueue, "updated", DefaultConfig.GlobalQueue)
		conf.GlobalQueue = DefaultConfig.GlobalQueue
	}
	if conf.Lifetime < 1 {
		log.Warn("Sanitizing invalid txpool lifetime", "provided", conf.Lifetime, "updated", DefaultConfig.Lifetime)
		conf.Lifetime = DefaultConfig.Lifetime
	}
	if conf.ReannounceTime < time.Minute {
		log.Warn("Sanitizing invalid txpool reannounce time", "provided", conf.ReannounceTime, "updated", time.Minute)
		conf.ReannounceTime = time.Minute
	}
	if conf.ReannounceInterval <= 0 {
		log.Warn("Sanitizing invalid txpool reannounce interval", "provided", conf.ReannounceInterval, "updated", time.Minute)
		conf.ReannounceInterval = DefaultConfig.ReannounceInterval
	}
	return conf
}

// TxPool contains all currently known transactions. Transactions
// enter the pool when they are received from the network or submitted
// locally. They exit the pool when they are included in the blockchain.
//
// The pool separates processable transactions (which can be applied to the
// current state) and future transactions. Transactions move between those
// two states over time as they are received and processed.
type TxPool struct {
	config       Config
	chainconfig  *params.ChainConfig
	chain        blockChain
	gasPrice     *big.Int
	txFeed       event.Feed
	reannoTxFeed event.Feed // Event feed for announcing transactions again
	scope        event.SubscriptionScope
	signer       types.Signer
	mu           sync.RWMutex

	istanbul bool // Fork indicator whether we are in the istanbul stage.
	eip2718  bool // Fork indicator whether we are using EIP-2718 type transactions.
	eip1559  bool // Fork indicator whether we are using EIP-1559 type transactions.
	shanghai bool // Fork indicator whether we are in the Shanghai stage.

	currentState  *state.StateDB // Current state in the blockchain head
	pendingNonces *noncer        // Pending state tracking virtual nonces
	currentMaxGas uint64         // Current gas limit for transaction caps

	l1CostFn func(dataGas types.RollupGasData, isDepositTx bool) *big.Int // Current L1 fee cost function

	locals  *accountSet // Set of local transaction to exempt from eviction rules
	journal *journal    // Journal of local transaction to back up to disk

	pending map[common.Address]*list     // All currently processable transactions
	queue   map[common.Address]*list     // Queued but non-processable transactions
	beats   map[common.Address]time.Time // Last heartbeat from each known account
	all     *lookup                      // All transactions to allow lookups
	priced  *pricedList                  // All transactions sorted by price

	chainHeadCh     chan core.ChainHeadEvent
	chainHeadSub    event.Subscription
	reqResetCh      chan *txpoolResetRequest
	reqPromoteCh    chan *accountSet
	queueTxEventCh  chan *types.Transaction
	reorgDoneCh     chan chan struct{}
	reorgShutdownCh chan struct{}  // requests shutdown of scheduleReorgLoop
	wg              sync.WaitGroup // tracks loop, scheduleReorgLoop
	initDoneCh      chan struct{}  // is closed once the pool is initialized (for tests)

	changesSinceReorg int // A counter for how many drops we've performed in-between reorg.
}

type txpoolResetRequest struct {
	oldHead, newHead *types.Header
}

// NewTxPool creates a new transaction pool to gather, sort and filter inbound
// transactions from the network.
func NewTxPool(config Config, chainconfig *params.ChainConfig, chain blockChain) *TxPool {
	// Sanitize the input to ensure no vulnerable gas prices are set
	config = (&config).sanitize()

	// Create the transaction pool with its initial settings
	pool := &TxPool{
		config:          config,
		chainconfig:     chainconfig,
		chain:           chain,
		signer:          types.LatestSigner(chainconfig),
		pending:         make(map[common.Address]*list),
		queue:           make(map[common.Address]*list),
		beats:           make(map[common.Address]time.Time),
		all:             newLookup(),
		chainHeadCh:     make(chan core.ChainHeadEvent, chainHeadChanSize),
		reqResetCh:      make(chan *txpoolResetRequest),
		reqPromoteCh:    make(chan *accountSet),
		queueTxEventCh:  make(chan *types.Transaction),
		reorgDoneCh:     make(chan chan struct{}),
		reorgShutdownCh: make(chan struct{}),
		initDoneCh:      make(chan struct{}),
		gasPrice:        new(big.Int).SetUint64(config.PriceLimit),
	}
	pool.locals = newAccountSet(pool.signer)
	for _, addr := range config.Locals {
		log.Info("Setting new local account", "address", addr)
		pool.locals.add(addr)
	}
	pool.priced = newPricedList(pool.all)
	pool.reset(nil, chain.CurrentBlock())

	// Start the reorg loop early so it can handle requests generated during journal loading.
	pool.wg.Add(1)
	go pool.scheduleReorgLoop()

	// If local transactions and journaling is enabled, load from disk
	if !config.NoLocals && config.Journal != "" {
		pool.journal = newTxJournal(config.Journal)

		if err := pool.journal.load(pool.AddLocals); err != nil {
			log.Warn("Failed to load transaction journal", "err", err)
		}
		if err := pool.journal.rotate(pool.local()); err != nil {
			log.Warn("Failed to rotate transaction journal", "err", err)
		}
	}

	// Subscribe events from blockchain and start the main event loop.
	pool.chainHeadSub = pool.chain.SubscribeChainHeadEvent(pool.chainHeadCh)
	pool.wg.Add(1)
	go pool.loop()

	return pool
}

// loop is the transaction pool's main event loop, waiting for and reacting to
// outside blockchain events as well as for various reporting and transaction
// eviction events.
func (pool *TxPool) loop() {
	defer pool.wg.Done()

	var (
		prevPending, prevQueued, prevStales int
		// Start the stats reporting and transaction eviction tickers
		report     = time.NewTicker(statsReportInterval)
		evict      = time.NewTicker(evictionInterval)
		reannounce = time.NewTicker(pool.config.ReannounceInterval)
		journal    = time.NewTicker(pool.config.Rejournal)
		// Track the previous head headers for transaction reorgs
		head = pool.chain.CurrentBlock()
		// waiting queue for reannouncing transactions
		reannoQueue = ringlist.NewRingList[common.Address]()
	)
	defer report.Stop()
	defer evict.Stop()
	defer reannounce.Stop()
	defer journal.Stop()

	// Notify tests that the init phase is done
	close(pool.initDoneCh)
	for {
		select {
		// Handle ChainHeadEvent
		case ev := <-pool.chainHeadCh:
			if ev.Block != nil {
				pool.requestReset(head, ev.Block.Header())
				head = ev.Block.Header()
			}

		// System shutdown.
		case <-pool.chainHeadSub.Err():
			close(pool.reorgShutdownCh)
			return

		// Handle stats reporting ticks
		case <-report.C:
			pool.mu.RLock()
			pending, queued := pool.stats()
			pool.mu.RUnlock()
			stales := int(pool.priced.stales.Load())

			if pending != prevPending || queued != prevQueued || stales != prevStales {
				log.Debug("Transaction pool status report", "executable", pending, "queued", queued, "stales", stales)
				prevPending, prevQueued, prevStales = pending, queued, stales
			}

		// Handle inactive account transaction eviction
		case <-evict.C:
			pool.mu.Lock()
			for addr := range pool.queue {
				// Skip local transactions from the eviction mechanism
				if pool.locals.contains(addr) {
					continue
				}
				// Any non-locals old enough should be removed
				if time.Since(pool.beats[addr]) > pool.config.Lifetime {
					list := pool.queue[addr].Flatten()
					for _, tx := range list {
						pool.removeTx(tx.Hash(), true)
					}
					queuedEvictionMeter.Mark(int64(len(list)))
				}
			}
			pool.mu.Unlock()

		case <-reannounce.C:
			pool.mu.RLock()
			reannoTxs := func() []*types.Transaction {
				for addr := range pool.pending {
					reannoQueue.Add(addr)
				}
				txs := make([]*types.Transaction, 0)
				for i := 0; i < reannoQueue.Len(); i++ {
					addr := reannoQueue.Next(common.Address{})
					list := pool.pending[addr]
					if list == nil || list.Len() == 0 {
						reannoQueue.MarkRemoved(addr)
						continue
					}

					if !pool.config.ReannounceRemotes && !pool.locals.contains(addr) {
						continue
					}

					for _, tx := range list.Flatten() {
						// Default ReannounceTime is 10 years, won't announce by default.
						if time.Since(tx.Time()) < pool.config.ReannounceTime {
							break
						}
						txs = append(txs, tx)
						if len(txs) >= txReannoMaxNum {
							return txs
						}
					}
				}
				return txs
			}()
			pool.mu.RUnlock()
			reannoQueue.Purge()
			if len(reannoTxs) > 0 {
				pool.reannoTxFeed.Send(core.ReannoTxsEvent{reannoTxs})
			}

		// Handle local transaction journal rotation
		case <-journal.C:
			if pool.journal != nil {
				pool.mu.Lock()
				if err := pool.journal.rotate(pool.local()); err != nil {
					log.Warn("Failed to rotate local tx journal", "err", err)
				}
				pool.mu.Unlock()
			}
		}
	}
}

// Stop terminates the transaction pool.
func (pool *TxPool) Stop() {
	// Unsubscribe all subscriptions registered from txpool
	pool.scope.Close()

	// Unsubscribe subscriptions registered from blockchain
	pool.chainHeadSub.Unsubscribe()
	pool.wg.Wait()

	if pool.journal != nil {
		pool.journal.close()
	}
	log.Info("Transaction pool stopped")
}

// SubscribeNewTxsEvent registers a subscription of NewTxsEvent and
// starts sending event to the given channel.
func (pool *TxPool) SubscribeNewTxsEvent(ch chan<- core.NewTxsEvent) event.Subscription {
	return pool.scope.Track(pool.txFeed.Subscribe(ch))
}

// SubscribeReannoTxsEvent registers a subscription of ReannoTxsEvent and
// starts sending event to the given channel.
func (pool *TxPool) SubscribeReannoTxsEvent(ch chan<- core.ReannoTxsEvent) event.Subscription {
	return pool.scope.Track(pool.reannoTxFeed.Subscribe(ch))
}

// GasPrice returns the current gas price enforced by the transaction pool.
func (pool *TxPool) GasPrice() *big.Int {
	pool.mu.RLock()
	defer pool.mu.RUnlock()

	return new(big.Int).Set(pool.gasPrice)
}

// SetGasPrice updates the minimum price required by the transaction pool for a
// new transaction, and drops all transactions below this threshold.
func (pool *TxPool) SetGasPrice(price *big.Int) {
	pool.mu.Lock()
	defer pool.mu.Unlock()

	old := pool.gasPrice
	pool.gasPrice = price
	// if the min miner fee increased, remove transactions below the new threshold
	if price.Cmp(old) > 0 {
		// pool.priced is sorted by GasFeeCap, so we have to iterate through pool.all instead
		drop := pool.all.RemotesBelowTip(price)
		for _, tx := range drop {
			pool.removeTx(tx.Hash(), false)
		}
		pool.priced.Removed(len(drop))
	}

	log.Info("Transaction pool price threshold updated", "price", price)
}

// Nonce returns the next nonce of an account, with all transactions executable
// by the pool already applied on top.
func (pool *TxPool) Nonce(addr common.Address) uint64 {
	pool.mu.RLock()
	defer pool.mu.RUnlock()

	return pool.pendingNonces.get(addr)
}

// Stats retrieves the current pool stats, namely the number of pending and the
// number of queued (non-executable) transactions.
func (pool *TxPool) Stats() (int, int) {
	pool.mu.RLock()
	defer pool.mu.RUnlock()

	return pool.stats()
}

// stats retrieves the current pool stats, namely the number of pending and the
// number of queued (non-executable) transactions.
func (pool *TxPool) stats() (int, int) {
	pending := 0
	for _, list := range pool.pending {
		pending += list.Len()
	}
	queued := 0
	for _, list := range pool.queue {
		queued += list.Len()
	}
	return pending, queued
}

// Content retrieves the data content of the transaction pool, returning all the
// pending as well as queued transactions, grouped by account and sorted by nonce.
func (pool *TxPool) Content() (map[common.Address]types.Transactions, map[common.Address]types.Transactions) {
	pool.mu.Lock()
	defer pool.mu.Unlock()

	pending := make(map[common.Address]types.Transactions, len(pool.pending))
	for addr, list := range pool.pending {
		pending[addr] = list.Flatten()
	}
	queued := make(map[common.Address]types.Transactions, len(pool.queue))
	for addr, list := range pool.queue {
		queued[addr] = list.Flatten()
	}
	return pending, queued
}

// ContentFrom retrieves the data content of the transaction pool, returning the
// pending as well as queued transactions of this address, grouped by nonce.
func (pool *TxPool) ContentFrom(addr common.Address) (types.Transactions, types.Transactions) {
	pool.mu.RLock()
	defer pool.mu.RUnlock()

	var pending types.Transactions
	if list, ok := pool.pending[addr]; ok {
		pending = list.Flatten()
	}
	var queued types.Transactions
	if list, ok := pool.queue[addr]; ok {
		queued = list.Flatten()
	}
	return pending, queued
}

// Pending retrieves all currently processable transactions, grouped by origin
// account and sorted by nonce. The returned transaction set is a copy and can be
// freely modified by calling code.
//
// The enforceTips parameter can be used to do an extra filtering on the pending
// transactions and only return those whose **effective** tip is large enough in
// the next pending execution environment.
func (pool *TxPool) Pending(enforceTips bool) map[common.Address]types.Transactions {
	pool.mu.Lock()
	defer pool.mu.Unlock()

	pending := make(map[common.Address]types.Transactions)
	for addr, list := range pool.pending {
		txs := list.Flatten()

		// If the miner requests tip enforcement, cap the lists now
		if enforceTips && !pool.locals.contains(addr) {
			for i, tx := range txs {
				if tx.EffectiveGasTipIntCmp(pool.gasPrice, pool.priced.urgent.baseFee) < 0 {
					txs = txs[:i]
					break
				}
			}
		}
		if len(txs) > 0 {
			pending[addr] = txs
		}
	}
	return pending
}

// Locals retrieves the accounts currently considered local by the pool.
func (pool *TxPool) Locals() []common.Address {
	pool.mu.Lock()
	defer pool.mu.Unlock()

	return pool.locals.flatten()
}

// local retrieves all currently known local transactions, grouped by origin
// account and sorted by nonce. The returned transaction set is a copy and can be
// freely modified by calling code.
func (pool *TxPool) local() map[common.Address]types.Transactions {
	txs := make(map[common.Address]types.Transactions)
	for addr := range pool.locals.accounts {
		if pending := pool.pending[addr]; pending != nil {
			txs[addr] = append(txs[addr], pending.Flatten()...)
		}
		if queued := pool.queue[addr]; queued != nil {
			txs[addr] = append(txs[addr], queued.Flatten()...)
		}
	}
	return txs
}

// validateTx checks whether a transaction is valid according to the consensus
// rules and adheres to some heuristic limits of the local node (price and size).
func (pool *TxPool) validateTx(tx *types.Transaction, local bool) error {
	// No unauthenticated deposits allowed in the transaction pool.
	// This is for spam protection, not consensus,
	// as the external engine-API user authenticates deposits.
	if tx.Type() == types.DepositTxType {
		return core.ErrTxTypeNotSupported
	}
	// Accept only legacy transactions until EIP-2718/2930 activates.
	if !pool.eip2718 && tx.Type() != types.LegacyTxType {
		return core.ErrTxTypeNotSupported
	}
	// Reject dynamic fee transactions until EIP-1559 activates.
	if !pool.eip1559 && tx.Type() == types.DynamicFeeTxType {
		return core.ErrTxTypeNotSupported
	}
	// Reject transactions over defined size to prevent DOS attacks
	if tx.Size() > txMaxSize {
		return ErrOversizedData
	}
	// Check whether the init code size has been exceeded.
	if pool.shanghai && tx.To() == nil && len(tx.Data()) > params.MaxInitCodeSize {
		return fmt.Errorf("%w: code size %v limit %v", core.ErrMaxInitCodeSizeExceeded, len(tx.Data()), params.MaxInitCodeSize)
	}
	// Transactions can't be negative. This may never happen using RLP decoded
	// transactions but may occur if you create a transaction using the RPC.
	if tx.Value().Sign() < 0 {
		return ErrNegativeValue
	}
	// Ensure the transaction doesn't exceed the current block limit gas.
	if pool.currentMaxGas < tx.Gas() {
		return ErrGasLimit
	}
	// Sanity check for extremely large numbers
	if tx.GasFeeCap().BitLen() > 256 {
		return core.ErrFeeCapVeryHigh
	}
	if tx.GasTipCap().BitLen() > 256 {
		return core.ErrTipVeryHigh
	}
	// Ensure gasFeeCap is greater than or equal to gasTipCap.
	if tx.GasFeeCapIntCmp(tx.GasTipCap()) < 0 {
		return core.ErrTipAboveFeeCap
	}
	// Make sure the transaction is signed properly.
	from, err := types.Sender(pool.signer, tx)
	if err != nil {
		return ErrInvalidSender
	}
	// Drop non-local transactions under our own minimal accepted gas price or tip
	if !local && tx.GasTipCapIntCmp(pool.gasPrice) < 0 {
		return ErrUnderpriced
	}
	// Ensure the transaction adheres to nonce ordering
	if pool.currentState.GetNonce(from) > tx.Nonce() {
		return core.ErrNonceTooLow
	}
	// Transactor should have enough funds to cover the costs
	// cost == V + GP * GL
	cost := tx.Cost()
	if l1Cost := pool.l1CostFn(tx.RollupDataGas(), tx.IsDepositTx()); l1Cost != nil { // add rollup cost
		cost = cost.Add(cost, l1Cost)
	}
	balance := pool.currentState.GetBalance(from)
	if balance.Cmp(cost) < 0 {
		return core.ErrInsufficientFunds
	}

	// Verify that replacing transactions will not result in overdraft
	list := pool.pending[from]
	if list != nil { // Sender already has pending txs
		sum := new(big.Int).Add(cost, list.totalcost)
		if repl := list.txs.Get(tx.Nonce()); repl != nil {
			// Deduct the cost of a transaction replaced by this
			replL1Cost := repl.Cost()
			if l1Cost := pool.l1CostFn(tx.RollupDataGas(), tx.IsDepositTx()); l1Cost != nil { // add rollup cost
				replL1Cost = replL1Cost.Add(cost, l1Cost)
			}
			sum.Sub(sum, replL1Cost)
		}
		if balance.Cmp(sum) < 0 {
			log.Trace("Replacing transactions would overdraft", "sender", from, "balance", pool.currentState.GetBalance(from), "required", sum)
			return ErrOverdraft
		}
	}

	// Ensure the transaction has more gas than the basic tx fee.
	intrGas, err := core.IntrinsicGas(tx.Data(), tx.AccessList(), tx.To() == nil, true, pool.istanbul, pool.shanghai)
	if err != nil {
		return err
	}
	if tx.Gas() < intrGas {
		return core.ErrIntrinsicGas
	}
	return nil
}

// add validates a transaction and inserts it into the non-executable queue for later
// pending promotion and execution. If the transaction is a replacement for an already
// pending or queued one, it overwrites the previous transaction if its price is higher.
//
// If a newly added transaction is marked as local, its sending account will be
// be added to the allowlist, preventing any associated transaction from being dropped
// out of the pool due to pricing constraints.
func (pool *TxPool) add(tx *types.Transaction, local bool) (replaced bool, err error) {
	// If the transaction is already known, discard it
	hash := tx.Hash()
	if pool.all.Get(hash) != nil {
		log.Trace("Discarding already known transaction", "hash", hash)
		knownTxMeter.Mark(1)
		return false, ErrAlreadyKnown
	}
	// Make the local flag. If it's from local source or it's from the network but
	// the sender is marked as local previously, treat it as the local transaction.
	isLocal := local || pool.locals.containsTx(tx)

	// If the transaction fails basic validation, discard it
	if err := pool.validateTx(tx, isLocal); err != nil {
		log.Trace("Discarding invalid transaction", "hash", hash, "err", err)
		invalidTxMeter.Mark(1)
		return false, err
	}

	// already validated by this point
	from, _ := types.Sender(pool.signer, tx)

	// If the transaction pool is full, discard underpriced transactions
	if uint64(pool.all.Slots()+numSlots(tx)) > pool.config.GlobalSlots+pool.config.GlobalQueue {
		// If the new transaction is underpriced, don't accept it
		if !isLocal && pool.priced.Underpriced(tx) {
			log.Trace("Discarding underpriced transaction", "hash", hash, "gasTipCap", tx.GasTipCap(), "gasFeeCap", tx.GasFeeCap())
			underpricedTxMeter.Mark(1)
			return false, ErrUnderpriced
		}

		// We're about to replace a transaction. The reorg does a more thorough
		// analysis of what to remove and how, but it runs async. We don't want to
		// do too many replacements between reorg-runs, so we cap the number of
		// replacements to 25% of the slots
		if pool.changesSinceReorg > int(pool.config.GlobalSlots/4) {
			throttleTxMeter.Mark(1)
			return false, ErrTxPoolOverflow
		}

		// New transaction is better than our worse ones, make room for it.
		// If it's a local transaction, forcibly discard all available transactions.
		// Otherwise if we can't make enough room for new one, abort the operation.
		drop, success := pool.priced.Discard(pool.all.Slots()-int(pool.config.GlobalSlots+pool.config.GlobalQueue)+numSlots(tx), isLocal)

		// Special case, we still can't make the room for the new remote one.
		if !isLocal && !success {
			log.Trace("Discarding overflown transaction", "hash", hash)
			overflowedTxMeter.Mark(1)
			return false, ErrTxPoolOverflow
		}

		// If the new transaction is a future transaction it should never churn pending transactions
		if !isLocal && pool.isFuture(from, tx) {
			var replacesPending bool
			for _, dropTx := range drop {
				dropSender, _ := types.Sender(pool.signer, dropTx)
				if list := pool.pending[dropSender]; list != nil && list.Overlaps(dropTx) {
					replacesPending = true
					break
				}
			}
			// Add all transactions back to the priced queue
			if replacesPending {
				for _, dropTx := range drop {
					pool.priced.Put(dropTx, false)
				}
				log.Trace("Discarding future transaction replacing pending tx", "hash", hash)
				return false, ErrFutureReplacePending
			}
		}

		// Kick out the underpriced remote transactions.
		for _, tx := range drop {
			log.Trace("Discarding freshly underpriced transaction", "hash", tx.Hash(), "gasTipCap", tx.GasTipCap(), "gasFeeCap", tx.GasFeeCap())
			underpricedTxMeter.Mark(1)
			dropped := pool.removeTx(tx.Hash(), false)
			pool.changesSinceReorg += dropped
		}
	}

	// Try to replace an existing transaction in the pending pool
	if list := pool.pending[from]; list != nil && list.Overlaps(tx) {
		// Nonce already pending, check if required price bump is met
		inserted, old := list.Add(tx, pool.config.PriceBump)
		if !inserted {
			pendingDiscardMeter.Mark(1)
			return false, ErrReplaceUnderpriced
		}
		// New transaction is better, replace old one
		if old != nil {
			pool.all.Remove(old.Hash())
			pool.priced.Removed(1)
			pendingReplaceMeter.Mark(1)
		}
		pool.all.Add(tx, isLocal)
		pool.priced.Put(tx, isLocal)
		pool.journalTx(from, tx)
		pool.queueTxEvent(tx)
		log.Trace("Pooled new executable transaction", "hash", hash, "from", from, "to", tx.To())

		// Successful promotion, bump the heartbeat
		pool.beats[from] = time.Now()
		return old != nil, nil
	}
	// New transaction isn't replacing a pending one, push into queue
	replaced, err = pool.enqueueTx(hash, tx, isLocal, true)
	if err != nil {
		return false, err
	}
	// Mark local addresses and journal local transactions
	if local && !pool.locals.contains(from) {
		log.Info("Setting new local account", "address", from)
		pool.locals.add(from)
		pool.priced.Removed(pool.all.RemoteToLocals(pool.locals)) // Migrate the remotes if it's marked as local first time.
	}
	if isLocal {
		localGauge.Inc(1)
	}
	pool.journalTx(from, tx)

	log.Trace("Pooled new future transaction", "hash", hash, "from", from, "to", tx.To())
	return replaced, nil
}

// isFuture reports whether the given transaction is immediately executable.
func (pool *TxPool) isFuture(from common.Address, tx *types.Transaction) bool {
	list := pool.pending[from]
	if list == nil {
		return pool.pendingNonces.get(from) != tx.Nonce()
	}
	// Sender has pending transactions.
	if old := list.txs.Get(tx.Nonce()); old != nil {
		return false // It replaces a pending transaction.
	}
	// Not replacing, check if parent nonce exists in pending.
	return list.txs.Get(tx.Nonce()-1) == nil
}

// enqueueTx inserts a new transaction into the non-executable transaction queue.
//
// Note, this method assumes the pool lock is held!
func (pool *TxPool) enqueueTx(hash common.Hash, tx *types.Transaction, local bool, addAll bool) (bool, error) {
	// Try to insert the transaction into the future queue
	from, _ := types.Sender(pool.signer, tx) // already validated
	if pool.queue[from] == nil {
		pool.queue[from] = newList(false)
	}
	inserted, old := pool.queue[from].Add(tx, pool.config.PriceBump)
	if !inserted {
		// An older transaction was better, discard this
		queuedDiscardMeter.Mark(1)
		return false, ErrReplaceUnderpriced
	}
	// Discard any previous transaction and mark this
	if old != nil {
		pool.all.Remove(old.Hash())
		pool.priced.Removed(1)
		queuedReplaceMeter.Mark(1)
	} else {
		// Nothing was replaced, bump the queued counter
		queuedGauge.Inc(1)
	}
	// If the transaction isn't in lookup set but it's expected to be there,
	// show the error log.
	if pool.all.Get(hash) == nil && !addAll {
		log.Error("Missing transaction in lookup set, please report the issue", "hash", hash)
	}
	if addAll {
		pool.all.Add(tx, local)
		pool.priced.Put(tx, local)
	}
	// If we never record the heartbeat, do it right now.
	if _, exist := pool.beats[from]; !exist {
		pool.beats[from] = time.Now()
	}
	return old != nil, nil
}

// journalTx adds the specified transaction to the local disk journal if it is
// deemed to have been sent from a local account.
func (pool *TxPool) journalTx(from common.Address, tx *types.Transaction) {
	// Only journal if it's enabled and the transaction is local
	if pool.journal == nil || !pool.locals.contains(from) {
		return
	}
	if err := pool.journal.insert(tx); err != nil {
		log.Warn("Failed to journal local transaction", "err", err)
	}
}

// promoteTx adds a transaction to the pending (processable) list of transactions
// and returns whether it was inserted or an older was better.
//
// Note, this method assumes the pool lock is held!
func (pool *TxPool) promoteTx(addr common.Address, hash common.Hash, tx *types.Transaction) bool {
	// Try to insert the transaction into the pending queue
	if pool.pending[addr] == nil {
		pool.pending[addr] = newList(true)
	}
	list := pool.pending[addr]

	inserted, old := list.Add(tx, pool.config.PriceBump)
	if !inserted {
		// An older transaction was better, discard this
		pool.all.Remove(hash)
		pool.priced.Removed(1)
		pendingDiscardMeter.Mark(1)
		return false
	}
	// Otherwise discard any previous transaction and mark this
	if old != nil {
		pool.all.Remove(old.Hash())
		pool.priced.Removed(1)
		pendingReplaceMeter.Mark(1)
	} else {
		// Nothing was replaced, bump the pending counter
		pendingGauge.Inc(1)
	}
	// Set the potentially new pending nonce and notify any subsystems of the new tx
	pool.pendingNonces.set(addr, tx.Nonce()+1)

	// Successful promotion, bump the heartbeat
	pool.beats[addr] = time.Now()
	return true
}

// AddLocals enqueues a batch of transactions into the pool if they are valid, marking the
// senders as a local ones, ensuring they go around the local pricing constraints.
//
// This method is used to add transactions from the RPC API and performs synchronous pool
// reorganization and event propagation.
func (pool *TxPool) AddLocals(txs []*types.Transaction) []error {
	return pool.addTxs(txs, !pool.config.NoLocals, true)
}

// AddLocal enqueues a single local transaction into the pool if it is valid. This is
// a convenience wrapper around AddLocals.
func (pool *TxPool) AddLocal(tx *types.Transaction) error {
	errs := pool.AddLocals([]*types.Transaction{tx})
	return errs[0]
}

// AddRemotes enqueues a batch of transactions into the pool if they are valid. If the
// senders are not among the locally tracked ones, full pricing constraints will apply.
//
// This method is used to add transactions from the p2p network and does not wait for pool
// reorganization and internal event propagation.
func (pool *TxPool) AddRemotes(txs []*types.Transaction) []error {
	return pool.addTxs(txs, false, false)
}

// AddRemotesSync is like AddRemotes, but waits for pool reorganization. Tests use this method.
func (pool *TxPool) AddRemotesSync(txs []*types.Transaction) []error {
	return pool.addTxs(txs, false, true)
}

// This is like AddRemotes with a single transaction, but waits for pool reorganization. Tests use this method.
func (pool *TxPool) addRemoteSync(tx *types.Transaction) error {
	errs := pool.AddRemotesSync([]*types.Transaction{tx})
	return errs[0]
}

// AddRemote enqueues a single transaction into the pool if it is valid. This is a convenience
// wrapper around AddRemotes.
//
// Deprecated: use AddRemotes
func (pool *TxPool) AddRemote(tx *types.Transaction) error {
	errs := pool.AddRemotes([]*types.Transaction{tx})
	return errs[0]
}

// addTxs attempts to queue a batch of transactions if they are valid.
func (pool *TxPool) addTxs(txs []*types.Transaction, local, sync bool) []error {
	// Filter out known ones without obtaining the pool lock or recovering signatures
	var (
		errs = make([]error, len(txs))
		news = make([]*types.Transaction, 0, len(txs))
	)
	for i, tx := range txs {
		// If the transaction is known, pre-set the error slot
		if pool.all.Get(tx.Hash()) != nil {
			errs[i] = ErrAlreadyKnown
			knownTxMeter.Mark(1)
			continue
		}
		// Exclude transactions with invalid signatures as soon as
		// possible and cache senders in transactions before
		// obtaining lock
		_, err := types.Sender(pool.signer, tx)
		if err != nil {
			errs[i] = ErrInvalidSender
			invalidTxMeter.Mark(1)
			continue
		}
		// Accumulate all unknown transactions for deeper processing
		news = append(news, tx)
	}
	if len(news) == 0 {
		return errs
	}

	// Process all the new transaction and merge any errors into the original slice
	pool.mu.Lock()
	newErrs, dirtyAddrs := pool.addTxsLocked(news, local)
	pool.mu.Unlock()

	var nilSlot = 0
	for _, err := range newErrs {
		for errs[nilSlot] != nil {
			nilSlot++
		}
		errs[nilSlot] = err
		nilSlot++
	}
	// Reorg the pool internals if needed and return
	done := pool.requestPromoteExecutables(dirtyAddrs)
	if sync {
		<-done
	}
	return errs
}

// addTxsLocked attempts to queue a batch of transactions if they are valid.
// The transaction pool lock must be held.
func (pool *TxPool) addTxsLocked(txs []*types.Transaction, local bool) ([]error, *accountSet) {
	dirty := newAccountSet(pool.signer)
	errs := make([]error, len(txs))
	for i, tx := range txs {
		replaced, err := pool.add(tx, local)
		errs[i] = err
		if err == nil && !replaced {
			dirty.addTx(tx)
		}
	}
	validTxMeter.Mark(int64(len(dirty.accounts)))
	return errs, dirty
}

// Status returns the status (unknown/pending/queued) of a batch of transactions
// identified by their hashes.
func (pool *TxPool) Status(hashes []common.Hash) []TxStatus {
	status := make([]TxStatus, len(hashes))
	for i, hash := range hashes {
		tx := pool.Get(hash)
		if tx == nil {
			continue
		}
		from, _ := types.Sender(pool.signer, tx) // already validated
		pool.mu.RLock()
		if txList := pool.pending[from]; txList != nil && txList.txs.items[tx.Nonce()] != nil {
			status[i] = TxStatusPending
		} else if txList := pool.queue[from]; txList != nil && txList.txs.items[tx.Nonce()] != nil {
			status[i] = TxStatusQueued
		}
		// implicit else: the tx may have been included into a block between
		// checking pool.Get and obtaining the lock. In that case, TxStatusUnknown is correct
		pool.mu.RUnlock()
	}
	return status
}

// Get returns a transaction if it is contained in the pool and nil otherwise.
func (pool *TxPool) Get(hash common.Hash) *types.Transaction {
	return pool.all.Get(hash)
}

// Has returns an indicator whether txpool has a transaction cached with the
// given hash.
func (pool *TxPool) Has(hash common.Hash) bool {
	return pool.all.Get(hash) != nil
}

// removeTx removes a single transaction from the queue, moving all subsequent
// transactions back to the future queue.
// Returns the number of transactions removed from the pending queue.
func (pool *TxPool) removeTx(hash common.Hash, outofbound bool) int {
	// Fetch the transaction we wish to delete
	tx := pool.all.Get(hash)
	if tx == nil {
		return 0
	}
	addr, _ := types.Sender(pool.signer, tx) // already validated during insertion

	// Remove it from the list of known transactions
	pool.all.Remove(hash)
	if outofbound {
		pool.priced.Removed(1)
	}
	if pool.locals.contains(addr) {
		localGauge.Dec(1)
	}
	// Remove the transaction from the pending lists and reset the account nonce
	if pending := pool.pending[addr]; pending != nil {
		if removed, invalids := pending.Remove(tx); removed {
			// If no more pending transactions are left, remove the list
			if pending.Empty() {
				delete(pool.pending, addr)
			}
			// Postpone any invalidated transactions
			for _, tx := range invalids {
				// Internal shuffle shouldn't touch the lookup set.
				pool.enqueueTx(tx.Hash(), tx, false, false)
			}
			// Update the account nonce if needed
			pool.pendingNonces.setIfLower(addr, tx.Nonce())
			// Reduce the pending counter
			pendingGauge.Dec(int64(1 + len(invalids)))
			return 1 + len(invalids)
		}
	}
	// Transaction is in the future queue
	if future := pool.queue[addr]; future != nil {
		if removed, _ := future.Remove(tx); removed {
			// Reduce the queued counter
			queuedGauge.Dec(1)
		}
		if future.Empty() {
			delete(pool.queue, addr)
			delete(pool.beats, addr)
		}
	}
	return 0
}

// requestReset requests a pool reset to the new head block.
// The returned channel is closed when the reset has occurred.
func (pool *TxPool) requestReset(oldHead *types.Header, newHead *types.Header) chan struct{} {
	select {
	case pool.reqResetCh <- &txpoolResetRequest{oldHead, newHead}:
		return <-pool.reorgDoneCh
	case <-pool.reorgShutdownCh:
		return pool.reorgShutdownCh
	}
}

// requestPromoteExecutables requests transaction promotion checks for the given addresses.
// The returned channel is closed when the promotion checks have occurred.
func (pool *TxPool) requestPromoteExecutables(set *accountSet) chan struct{} {
	select {
	case pool.reqPromoteCh <- set:
		return <-pool.reorgDoneCh
	case <-pool.reorgShutdownCh:
		return pool.reorgShutdownCh
	}
}

// queueTxEvent enqueues a transaction event to be sent in the next reorg run.
func (pool *TxPool) queueTxEvent(tx *types.Transaction) {
	select {
	case pool.queueTxEventCh <- tx:
	case <-pool.reorgShutdownCh:
	}
}

// scheduleReorgLoop schedules runs of reset and promoteExecutables. Code above should not
// call those methods directly, but request them being run using requestReset and
// requestPromoteExecutables instead.
func (pool *TxPool) scheduleReorgLoop() {
	defer pool.wg.Done()

	var (
		curDone       chan struct{} // non-nil while runReorg is active
		nextDone      = make(chan struct{})
		launchNextRun bool
		reset         *txpoolResetRequest
		dirtyAccounts *accountSet
		queuedEvents  = make(map[common.Address]*sortedMap)
	)
	for {
		// Launch next background reorg if needed
		if curDone == nil && launchNextRun {
			// Run the background reorg and announcements
			go pool.runReorg(nextDone, reset, dirtyAccounts, queuedEvents)

			// Prepare everything for the next round of reorg
			curDone, nextDone = nextDone, make(chan struct{})
			launchNextRun = false

			reset, dirtyAccounts = nil, nil
			queuedEvents = make(map[common.Address]*sortedMap)
		}

		select {
		case req := <-pool.reqResetCh:
			// Reset request: update head if request is already pending.
			if reset == nil {
				reset = req
			} else {
				reset.newHead = req.newHead
			}
			launchNextRun = true
			pool.reorgDoneCh <- nextDone

		case req := <-pool.reqPromoteCh:
			// Promote request: update address set if request is already pending.
			if dirtyAccounts == nil {
				dirtyAccounts = req
			} else {
				dirtyAccounts.merge(req)
			}
			launchNextRun = true
			pool.reorgDoneCh <- nextDone

		case tx := <-pool.queueTxEventCh:
			// Queue up the event, but don't schedule a reorg. It's up to the caller to
			// request one later if they want the events sent.
			addr, _ := types.Sender(pool.signer, tx)
			if _, ok := queuedEvents[addr]; !ok {
				queuedEvents[addr] = newSortedMap()
			}
			queuedEvents[addr].Put(tx)

		case <-curDone:
			curDone = nil

		case <-pool.reorgShutdownCh:
			// Wait for current run to finish.
			if curDone != nil {
				<-curDone
			}
			close(nextDone)
			return
		}
	}
}

// runReorg runs reset and promoteExecutables on behalf of scheduleReorgLoop.
func (pool *TxPool) runReorg(done chan struct{}, reset *txpoolResetRequest, dirtyAccounts *accountSet, events map[common.Address]*sortedMap) {
	defer func(t0 time.Time) {
		reorgDurationTimer.Update(time.Since(t0))
	}(time.Now())
	defer close(done)

	var promoteAddrs []common.Address
	if dirtyAccounts != nil && reset == nil {
		// Only dirty accounts need to be promoted, unless we're resetting.
		// For resets, all addresses in the tx queue will be promoted and
		// the flatten operation can be avoided.
		promoteAddrs = dirtyAccounts.flatten()
	}
	pool.mu.Lock()
	if reset != nil {
		// Reset from the old head to the new, rescheduling any reorged transactions
		pool.reset(reset.oldHead, reset.newHead)

		// Nonces were reset, discard any events that became stale
		for addr := range events {
			events[addr].Forward(pool.pendingNonces.get(addr))
			if events[addr].Len() == 0 {
				delete(events, addr)
			}
		}
		// Reset needs promote for all addresses
		promoteAddrs = make([]common.Address, 0, len(pool.queue))
		for addr := range pool.queue {
			promoteAddrs = append(promoteAddrs, addr)
		}
	}
	// Check for pending transactions for every account that sent new ones
	promoted := pool.promoteExecutables(promoteAddrs)

	// If a new block appeared, validate the pool of pending transactions. This will
	// remove any transaction that has been included in the block or was invalidated
	// because of another transaction (e.g. higher gas price).
	if reset != nil {
		pool.demoteUnexecutables()
		if reset.newHead != nil && pool.chainconfig.IsLondon(new(big.Int).Add(reset.newHead.Number, big.NewInt(1))) {
			pendingBaseFee := misc.CalcBaseFee(pool.chainconfig, reset.newHead)
			pool.priced.SetBaseFee(pendingBaseFee)
		}
		// Update all accounts to the latest known pending nonce
		nonces := make(map[common.Address]uint64, len(pool.pending))
		for addr, list := range pool.pending {
			highestPending := list.LastElement()
			nonces[addr] = highestPending.Nonce() + 1
		}
		pool.pendingNonces.setAll(nonces)
	}
	// Ensure pool.queue and pool.pending sizes stay within the configured limits.
	pool.truncatePending()
	pool.truncateQueue()

	dropBetweenReorgHistogram.Update(int64(pool.changesSinceReorg))
	pool.changesSinceReorg = 0 // Reset change counter
	pool.mu.Unlock()

	// Notify subsystems for newly added transactions
	for _, tx := range promoted {
		addr, _ := types.Sender(pool.signer, tx)
		if _, ok := events[addr]; !ok {
			events[addr] = newSortedMap()
		}
		events[addr].Put(tx)
	}
	if len(events) > 0 {
		var txs []*types.Transaction
		for _, set := range events {
			txs = append(txs, set.Flatten()...)
		}
		pool.txFeed.Send(core.NewTxsEvent{Txs: txs})
	}
}

// reset retrieves the current state of the blockchain and ensures the content
// of the transaction pool is valid with regard to the chain state.
func (pool *TxPool) reset(oldHead, newHead *types.Header) {
	// If we're reorging an old state, reinject all dropped transactions
	var reinject types.Transactions

	if oldHead != nil && oldHead.Hash() != newHead.ParentHash {
		// If the reorg is too deep, avoid doing it (will happen during fast sync)
		oldNum := oldHead.Number.Uint64()
		newNum := newHead.Number.Uint64()

		if depth := uint64(math.Abs(float64(oldNum) - float64(newNum))); depth > 64 {
			log.Debug("Skipping deep transaction reorg", "depth", depth)
		} else {
			// Reorg seems shallow enough to pull in all transactions into memory
			var discarded, included types.Transactions
			var (
				rem = pool.chain.GetBlock(oldHead.Hash(), oldHead.Number.Uint64())
				add = pool.chain.GetBlock(newHead.Hash(), newHead.Number.Uint64())
			)
			if rem == nil {
				// This can happen if a setHead is performed, where we simply discard the old
				// head from the chain.
				// If that is the case, we don't have the lost transactions anymore, and
				// there's nothing to add
				if newNum >= oldNum {
					// If we reorged to a same or higher number, then it's not a case of setHead
					log.Warn("Transaction pool reset with missing oldhead",
						"old", oldHead.Hash(), "oldnum", oldNum, "new", newHead.Hash(), "newnum", newNum)
					return
				}
				// If the reorg ended up on a lower number, it's indicative of setHead being the cause
				log.Debug("Skipping transaction reset caused by setHead",
					"old", oldHead.Hash(), "oldnum", oldNum, "new", newHead.Hash(), "newnum", newNum)
				// We still need to update the current state s.th. the lost transactions can be readded by the user
			} else {
				for rem.NumberU64() > add.NumberU64() {
					discarded = append(discarded, rem.Transactions()...)
					if rem = pool.chain.GetBlock(rem.ParentHash(), rem.NumberU64()-1); rem == nil {
						log.Error("Unrooted old chain seen by tx pool", "block", oldHead.Number, "hash", oldHead.Hash())
						return
					}
				}
				for add.NumberU64() > rem.NumberU64() {
					included = append(included, add.Transactions()...)
					if add = pool.chain.GetBlock(add.ParentHash(), add.NumberU64()-1); add == nil {
						log.Error("Unrooted new chain seen by tx pool", "block", newHead.Number, "hash", newHead.Hash())
						return
					}
				}
				for rem.Hash() != add.Hash() {
					discarded = append(discarded, rem.Transactions()...)
					if rem = pool.chain.GetBlock(rem.ParentHash(), rem.NumberU64()-1); rem == nil {
						log.Error("Unrooted old chain seen by tx pool", "block", oldHead.Number, "hash", oldHead.Hash())
						return
					}
					included = append(included, add.Transactions()...)
					if add = pool.chain.GetBlock(add.ParentHash(), add.NumberU64()-1); add == nil {
						log.Error("Unrooted new chain seen by tx pool", "block", newHead.Number, "hash", newHead.Hash())
						return
					}
				}
				// Do not insert deposit txs back into the pool
				// (validateTx would still catch it if not filtered, but no need to re-inject in the first place).
				j := 0
				for _, tx := range discarded {
					if tx.Type() != types.DepositTxType {
						discarded[j] = tx
						j++
					}
				}
				discarded = discarded[:j]
				reinject = types.TxDifference(discarded, included)
			}
		}
	}
	// Initialize the internal state to the current head
	if newHead == nil {
		newHead = pool.chain.CurrentBlock() // Special case during testing
	}
	statedb, err := pool.chain.StateAt(newHead.Root)
	if err != nil {
		log.Error("Failed to reset txpool state", "err", err)
		return
	}
	pool.currentState = statedb
	pool.pendingNonces = newNoncer(statedb)
	pool.currentMaxGas = newHead.GasLimit
	if pool.chainconfig.IsOptimism() {
		pool.currentMaxGas -= l1InfoGasOverhead
	}

	costFn := types.NewL1CostFunc(pool.chainconfig, statedb)
	pool.l1CostFn = func(dataGas types.RollupGasData, isDepositTx bool) *big.Int {
		return costFn(newHead.Number.Uint64(), newHead.Time, dataGas, isDepositTx)
	}

	// Inject any transactions discarded due to reorgs
	log.Debug("Reinjecting stale transactions", "count", len(reinject))
	core.SenderCacher.Recover(pool.signer, reinject)
	pool.addTxsLocked(reinject, false)

	// Update all fork indicator by next pending block number.
	next := new(big.Int).Add(newHead.Number, big.NewInt(1))
	pool.istanbul = pool.chainconfig.IsIstanbul(next)
	pool.eip2718 = pool.chainconfig.IsBerlin(next)
	pool.eip1559 = pool.chainconfig.IsLondon(next)
	pool.shanghai = pool.chainconfig.IsShanghai(uint64(time.Now().Unix()))
}

// promoteExecutables moves transactions that have become processable from the
// future queue to the set of pending transactions. During this process, all
// invalidated transactions (low nonce, low balance) are deleted.
func (pool *TxPool) promoteExecutables(accounts []common.Address) []*types.Transaction {
	// Track the promoted transactions to broadcast them at once
	var promoted []*types.Transaction

	// Iterate over all accounts and promote any executable transactions
	for _, addr := range accounts {
		list := pool.queue[addr]
		if list == nil {
			continue // Just in case someone calls with a non existing account
		}
		// Drop all transactions that are deemed too old (low nonce)
		forwards := list.Forward(pool.currentState.GetNonce(addr))
		for _, tx := range forwards {
			hash := tx.Hash()
			pool.all.Remove(hash)
		}
		log.Trace("Removed old queued transactions", "count", len(forwards))
		balance := pool.currentState.GetBalance(addr)
		if !list.Empty() {
			// Reduce the cost-cap by L1 rollup cost of the first tx if necessary. Other txs will get filtered out afterwards.
			el := list.txs.FirstElement()
			if l1Cost := pool.l1CostFn(el.RollupDataGas(), el.IsDepositTx()); l1Cost != nil {
				balance = new(big.Int).Sub(balance, l1Cost) // negative big int is fine
			}
		}
		// Drop all transactions that are too costly (low balance or out of gas)
		drops, _ := list.Filter(balance, pool.currentMaxGas)
		for _, tx := range drops {
			hash := tx.Hash()
			pool.all.Remove(hash)
		}
		log.Trace("Removed unpayable queued transactions", "count", len(drops))
		queuedNofundsMeter.Mark(int64(len(drops)))

		// Gather all executable transactions and promote them
		readies := list.Ready(pool.pendingNonces.get(addr))
		for _, tx := range readies {
			hash := tx.Hash()
			if pool.promoteTx(addr, hash, tx) {
				promoted = append(promoted, tx)
			}
		}
		log.Trace("Promoted queued transactions", "count", len(promoted))
		queuedGauge.Dec(int64(len(readies)))

		// Drop all transactions over the allowed limit
		var caps types.Transactions
		if !pool.locals.contains(addr) {
			caps = list.Cap(int(pool.config.AccountQueue))
			for _, tx := range caps {
				hash := tx.Hash()
				pool.all.Remove(hash)
				log.Trace("Removed cap-exceeding queued transaction", "hash", hash)
			}
			queuedRateLimitMeter.Mark(int64(len(caps)))
		}
		// Mark all the items dropped as removed
		pool.priced.Removed(len(forwards) + len(drops) + len(caps))
		queuedGauge.Dec(int64(len(forwards) + len(drops) + len(caps)))
		if pool.locals.contains(addr) {
			localGauge.Dec(int64(len(forwards) + len(drops) + len(caps)))
		}
		// Delete the entire queue entry if it became empty.
		if list.Empty() {
			delete(pool.queue, addr)
			delete(pool.beats, addr)
		}
	}
	return promoted
}

// truncatePending removes transactions from the pending queue if the pool is above the
// pending limit. The algorithm tries to reduce transaction counts by an approximately
// equal number for all for accounts with many pending transactions.
func (pool *TxPool) truncatePending() {
	pending := uint64(0)
	for _, list := range pool.pending {
		pending += uint64(list.Len())
	}
	if pending <= pool.config.GlobalSlots {
		return
	}

	pendingBeforeCap := pending
	// Assemble a spam order to penalize large transactors first
	spammers := prque.New[int64, common.Address](nil)
	for addr, list := range pool.pending {
		// Only evict transactions from high rollers
		if !pool.locals.contains(addr) && uint64(list.Len()) > pool.config.AccountSlots {
			spammers.Push(addr, int64(list.Len()))
		}
	}
	// Gradually drop transactions from offenders
	offenders := []common.Address{}
	for pending > pool.config.GlobalSlots && !spammers.Empty() {
		// Retrieve the next offender if not local address
		offender, _ := spammers.Pop()
		offenders = append(offenders, offender)

		// Equalize balances until all the same or below threshold
		if len(offenders) > 1 {
			// Calculate the equalization threshold for all current offenders
			threshold := pool.pending[offender].Len()

			// Iteratively reduce all offenders until below limit or threshold reached
			for pending > pool.config.GlobalSlots && pool.pending[offenders[len(offenders)-2]].Len() > threshold {
				for i := 0; i < len(offenders)-1; i++ {
					list := pool.pending[offenders[i]]

					caps := list.Cap(list.Len() - 1)
					for _, tx := range caps {
						// Drop the transaction from the global pools too
						hash := tx.Hash()
						pool.all.Remove(hash)

						// Update the account nonce to the dropped transaction
						pool.pendingNonces.setIfLower(offenders[i], tx.Nonce())
						log.Trace("Removed fairness-exceeding pending transaction", "hash", hash)
					}
					pool.priced.Removed(len(caps))
					pendingGauge.Dec(int64(len(caps)))
					if pool.locals.contains(offenders[i]) {
						localGauge.Dec(int64(len(caps)))
					}
					pending--
				}
			}
		}
	}

	// If still above threshold, reduce to limit or min allowance
	if pending > pool.config.GlobalSlots && len(offenders) > 0 {
		for pending > pool.config.GlobalSlots && uint64(pool.pending[offenders[len(offenders)-1]].Len()) > pool.config.AccountSlots {
			for _, addr := range offenders {
				list := pool.pending[addr]

				caps := list.Cap(list.Len() - 1)
				for _, tx := range caps {
					// Drop the transaction from the global pools too
					hash := tx.Hash()
					pool.all.Remove(hash)

					// Update the account nonce to the dropped transaction
					pool.pendingNonces.setIfLower(addr, tx.Nonce())
					log.Trace("Removed fairness-exceeding pending transaction", "hash", hash)
				}
				pool.priced.Removed(len(caps))
				pendingGauge.Dec(int64(len(caps)))
				if pool.locals.contains(addr) {
					localGauge.Dec(int64(len(caps)))
				}
				pending--
			}
		}
	}
	pendingRateLimitMeter.Mark(int64(pendingBeforeCap - pending))
}

// truncateQueue drops the oldest transactions in the queue if the pool is above the global queue limit.
func (pool *TxPool) truncateQueue() {
	queued := uint64(0)
	for _, list := range pool.queue {
		queued += uint64(list.Len())
	}
	if queued <= pool.config.GlobalQueue {
		return
	}

	// Sort all accounts with queued transactions by heartbeat
	addresses := make(addressesByHeartbeat, 0, len(pool.queue))
	for addr := range pool.queue {
		if !pool.locals.contains(addr) { // don't drop locals
			addresses = append(addresses, addressByHeartbeat{addr, pool.beats[addr]})
		}
	}
	sort.Sort(sort.Reverse(addresses))

	// Drop transactions until the total is below the limit or only locals remain
	for drop := queued - pool.config.GlobalQueue; drop > 0 && len(addresses) > 0; {
		addr := addresses[len(addresses)-1]
		list := pool.queue[addr.address]

		addresses = addresses[:len(addresses)-1]

		// Drop all transactions if they are less than the overflow
		if size := uint64(list.Len()); size <= drop {
			for _, tx := range list.Flatten() {
				pool.removeTx(tx.Hash(), true)
			}
			drop -= size
			queuedRateLimitMeter.Mark(int64(size))
			continue
		}
		// Otherwise drop only last few transactions
		txs := list.Flatten()
		for i := len(txs) - 1; i >= 0 && drop > 0; i-- {
			pool.removeTx(txs[i].Hash(), true)
			drop--
			queuedRateLimitMeter.Mark(1)
		}
	}
}

// demoteUnexecutables removes invalid and processed transactions from the pools
// executable/pending queue and any subsequent transactions that become unexecutable
// are moved back into the future queue.
//
// Note: transactions are not marked as removed in the priced list because re-heaping
// is always explicitly triggered by SetBaseFee and it would be unnecessary and wasteful
// to trigger a re-heap is this function
func (pool *TxPool) demoteUnexecutables() {
	// Iterate over all accounts and demote any non-executable transactions
	for addr, list := range pool.pending {
		nonce := pool.currentState.GetNonce(addr)

		// Drop all transactions that are deemed too old (low nonce)
		olds := list.Forward(nonce)
		for _, tx := range olds {
			hash := tx.Hash()
			pool.all.Remove(hash)
			log.Trace("Removed old pending transaction", "hash", hash)
		}
		balance := pool.currentState.GetBalance(addr)
		if !list.Empty() {
			// Reduce the cost-cap by L1 rollup cost of the first tx if necessary. Other txs will get filtered out afterwards.
			el := list.txs.FirstElement()
			if l1Cost := pool.l1CostFn(el.RollupDataGas(), el.IsDepositTx()); l1Cost != nil {
				balance = new(big.Int).Sub(balance, l1Cost) // negative big int is fine
			}
		}
		// Drop all transactions that are too costly (low balance or out of gas), and queue any invalids back for later
		drops, invalids := list.Filter(balance, pool.currentMaxGas)
		for _, tx := range drops {
			hash := tx.Hash()
			log.Trace("Removed unpayable pending transaction", "hash", hash)
			pool.all.Remove(hash)
		}
		pendingNofundsMeter.Mark(int64(len(drops)))

		for _, tx := range invalids {
			hash := tx.Hash()
			log.Trace("Demoting pending transaction", "hash", hash)

			// Internal shuffle shouldn't touch the lookup set.
			pool.enqueueTx(hash, tx, false, false)
		}
		pendingGauge.Dec(int64(len(olds) + len(drops) + len(invalids)))
		if pool.locals.contains(addr) {
			localGauge.Dec(int64(len(olds) + len(drops) + len(invalids)))
		}
		// If there's a gap in front, alert (should never happen) and postpone all transactions
		if list.Len() > 0 && list.txs.Get(nonce) == nil {
			gapped := list.Cap(0)
			for _, tx := range gapped {
				hash := tx.Hash()
				log.Error("Demoting invalidated transaction", "hash", hash)

				// Internal shuffle shouldn't touch the lookup set.
				pool.enqueueTx(hash, tx, false, false)
			}
			pendingGauge.Dec(int64(len(gapped)))
		}
		// Delete the entire pending entry if it became empty.
		if list.Empty() {
			delete(pool.pending, addr)
		}
	}
}

// addressByHeartbeat is an account address tagged with its last activity timestamp.
type addressByHeartbeat struct {
	address   common.Address
	heartbeat time.Time
}

type addressesByHeartbeat []addressByHeartbeat

func (a addressesByHeartbeat) Len() int           { return len(a) }
func (a addressesByHeartbeat) Less(i, j int) bool { return a[i].heartbeat.Before(a[j].heartbeat) }
func (a addressesByHeartbeat) Swap(i, j int)      { a[i], a[j] = a[j], a[i] }

// accountSet is simply a set of addresses to check for existence, and a signer
// capable of deriving addresses from transactions.
type accountSet struct {
	accounts map[common.Address]struct{}
	signer   types.Signer
	cache    *[]common.Address
}

// newAccountSet creates a new address set with an associated signer for sender
// derivations.
func newAccountSet(signer types.Signer, addrs ...common.Address) *accountSet {
	as := &accountSet{
		accounts: make(map[common.Address]struct{}, len(addrs)),
		signer:   signer,
	}
	for _, addr := range addrs {
		as.add(addr)
	}
	return as
}

// contains checks if a given address is contained within the set.
func (as *accountSet) contains(addr common.Address) bool {
	_, exist := as.accounts[addr]
	return exist
}

// containsTx checks if the sender of a given tx is within the set. If the sender
// cannot be derived, this method returns false.
func (as *accountSet) containsTx(tx *types.Transaction) bool {
	if addr, err := types.Sender(as.signer, tx); err == nil {
		return as.contains(addr)
	}
	return false
}

// add inserts a new address into the set to track.
func (as *accountSet) add(addr common.Address) {
	as.accounts[addr] = struct{}{}
	as.cache = nil
}

// addTx adds the sender of tx into the set.
func (as *accountSet) addTx(tx *types.Transaction) {
	if addr, err := types.Sender(as.signer, tx); err == nil {
		as.add(addr)
	}
}

// flatten returns the list of addresses within this set, also caching it for later
// reuse. The returned slice should not be changed!
func (as *accountSet) flatten() []common.Address {
	if as.cache == nil {
		accounts := make([]common.Address, 0, len(as.accounts))
		for account := range as.accounts {
			accounts = append(accounts, account)
		}
		as.cache = &accounts
	}
	return *as.cache
}

// merge adds all addresses from the 'other' set into 'as'.
func (as *accountSet) merge(other *accountSet) {
	for addr := range other.accounts {
		as.accounts[addr] = struct{}{}
	}
	as.cache = nil
}

// lookup is used internally by TxPool to track transactions while allowing
// lookup without mutex contention.
//
// Note, although this type is properly protected against concurrent access, it
// is **not** a type that should ever be mutated or even exposed outside of the
// transaction pool, since its internal state is tightly coupled with the pools
// internal mechanisms. The sole purpose of the type is to permit out-of-bound
// peeking into the pool in TxPool.Get without having to acquire the widely scoped
// TxPool.mu mutex.
//
// This lookup set combines the notion of "local transactions", which is useful
// to build upper-level structure.
type lookup struct {
	slots   int
	lock    sync.RWMutex
	locals  map[common.Hash]*types.Transaction
	remotes map[common.Hash]*types.Transaction
}

// newLookup returns a new lookup structure.
func newLookup() *lookup {
	return &lookup{
		locals:  make(map[common.Hash]*types.Transaction),
		remotes: make(map[common.Hash]*types.Transaction),
	}
}

// Range calls f on each key and value present in the map. The callback passed
// should return the indicator whether the iteration needs to be continued.
// Callers need to specify which set (or both) to be iterated.
func (t *lookup) Range(f func(hash common.Hash, tx *types.Transaction, local bool) bool, local bool, remote bool) {
	t.lock.RLock()
	defer t.lock.RUnlock()

	if local {
		for key, value := range t.locals {
			if !f(key, value, true) {
				return
			}
		}
	}
	if remote {
		for key, value := range t.remotes {
			if !f(key, value, false) {
				return
			}
		}
	}
}

// Get returns a transaction if it exists in the lookup, or nil if not found.
func (t *lookup) Get(hash common.Hash) *types.Transaction {
	t.lock.RLock()
	defer t.lock.RUnlock()

	if tx := t.locals[hash]; tx != nil {
		return tx
	}
	return t.remotes[hash]
}

// GetLocal returns a transaction if it exists in the lookup, or nil if not found.
func (t *lookup) GetLocal(hash common.Hash) *types.Transaction {
	t.lock.RLock()
	defer t.lock.RUnlock()

	return t.locals[hash]
}

// GetRemote returns a transaction if it exists in the lookup, or nil if not found.
func (t *lookup) GetRemote(hash common.Hash) *types.Transaction {
	t.lock.RLock()
	defer t.lock.RUnlock()

	return t.remotes[hash]
}

// Count returns the current number of transactions in the lookup.
func (t *lookup) Count() int {
	t.lock.RLock()
	defer t.lock.RUnlock()

	return len(t.locals) + len(t.remotes)
}

// LocalCount returns the current number of local transactions in the lookup.
func (t *lookup) LocalCount() int {
	t.lock.RLock()
	defer t.lock.RUnlock()

	return len(t.locals)
}

// RemoteCount returns the current number of remote transactions in the lookup.
func (t *lookup) RemoteCount() int {
	t.lock.RLock()
	defer t.lock.RUnlock()

	return len(t.remotes)
}

// Slots returns the current number of slots used in the lookup.
func (t *lookup) Slots() int {
	t.lock.RLock()
	defer t.lock.RUnlock()

	return t.slots
}

// Add adds a transaction to the lookup.
func (t *lookup) Add(tx *types.Transaction, local bool) {
	t.lock.Lock()
	defer t.lock.Unlock()

	t.slots += numSlots(tx)
	slotsGauge.Update(int64(t.slots))

	if local {
		t.locals[tx.Hash()] = tx
	} else {
		t.remotes[tx.Hash()] = tx
	}
}

// Remove removes a transaction from the lookup.
func (t *lookup) Remove(hash common.Hash) {
	t.lock.Lock()
	defer t.lock.Unlock()

	tx, ok := t.locals[hash]
	if !ok {
		tx, ok = t.remotes[hash]
	}
	if !ok {
		log.Error("No transaction found to be deleted", "hash", hash)
		return
	}
	t.slots -= numSlots(tx)
	slotsGauge.Update(int64(t.slots))

	delete(t.locals, hash)
	delete(t.remotes, hash)
}

// RemoteToLocals migrates the transactions belongs to the given locals to locals
// set. The assumption is held the locals set is thread-safe to be used.
func (t *lookup) RemoteToLocals(locals *accountSet) int {
	t.lock.Lock()
	defer t.lock.Unlock()

	var migrated int
	for hash, tx := range t.remotes {
		if locals.containsTx(tx) {
			t.locals[hash] = tx
			delete(t.remotes, hash)
			migrated += 1
		}
	}
	return migrated
}

// RemotesBelowTip finds all remote transactions below the given tip threshold.
func (t *lookup) RemotesBelowTip(threshold *big.Int) types.Transactions {
	found := make(types.Transactions, 0, 128)
	t.Range(func(hash common.Hash, tx *types.Transaction, local bool) bool {
		if tx.GasTipCapIntCmp(threshold) < 0 {
			found = append(found, tx)
		}
		return true
	}, false, true) // Only iterate remotes
	return found
}

// numSlots calculates the number of slots needed for a single transaction.
func numSlots(tx *types.Transaction) int {
	return int((tx.Size() + txSlotSize - 1) / txSlotSize)
}<|MERGE_RESOLUTION|>--- conflicted
+++ resolved
@@ -183,15 +183,10 @@
 	AccountQueue uint64 // Maximum number of non-executable transaction slots permitted per account
 	GlobalQueue  uint64 // Maximum number of non-executable transaction slots for all accounts
 
-<<<<<<< HEAD
-	Lifetime          time.Duration // Maximum amount of time non-executable transaction are queued
-	ReannounceTime    time.Duration // Duration for announcing local pending transactions again
-	ReannounceRemotes bool          // Wether reannounce remote transactions or not
-=======
 	Lifetime           time.Duration // Maximum amount of time non-executable transaction are queued
 	ReannounceTime     time.Duration // Duration for announcing local pending transactions again
+	ReannounceRemotes  bool          // Wether reannounce remote transactions or not
 	ReannounceInterval time.Duration // Interval for reannouncing transactions
->>>>>>> 435810bb
 }
 
 // DefaultConfig contains the default configurations for the transaction
