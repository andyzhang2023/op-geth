--- conflicted
+++ resolved
@@ -1400,11 +1400,7 @@
 	t0 = time.Now()
 	if reset != nil {
 		pool.demoteUnexecutables(demoteAddrs)
-<<<<<<< HEAD
-		demoteDurationTimer.Update(time.Since(t0))
-=======
 		demoteTimer.UpdateSince(t0)
->>>>>>> ae25ae46
 		var pendingBaseFee = pool.priced.urgent.baseFee
 		if reset.newHead != nil {
 			if pool.chainconfig.IsLondon(new(big.Int).Add(reset.newHead.Number, big.NewInt(1))) {
