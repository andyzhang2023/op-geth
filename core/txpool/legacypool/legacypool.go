--- conflicted
+++ resolved
@@ -111,18 +111,15 @@
 
 	staledMeter = metrics.NewRegisteredMeter("txpool/staled/count", nil) // staled transactions
 
-<<<<<<< HEAD
 	// duration of miner worker fetching all pending transactions
 	getPendingDurationTimer = metrics.NewRegisteredTimer("txpool/getpending/time", nil)
 	// duration of miner worker fetching all local addresses
 	getLocalsDurationTimer = metrics.NewRegisteredTimer("txpool/getlocals/time", nil)
-=======
 	// metrics of adding transactions
 	addDurationTimer         = metrics.NewRegisteredTimer("txpool/add/duration", nil)
 	addBlockingDurationTimer = metrics.NewRegisteredTimer("txpool/add/blocking/duration", nil)
 	addLockedDurationTimer   = metrics.NewRegisteredTimer("txpool/add/locked/duration", nil)
 	addValidateDurationTimer = metrics.NewRegisteredTimer("txpool/add/validate/duration", nil)
->>>>>>> c45a5fe3
 )
 
 // BlockChain defines the minimal set of methods needed to back a tx pool with
