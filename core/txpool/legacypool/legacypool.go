// Copyright 2014 The go-ethereum Authors
// This file is part of the go-ethereum library.
//
// The go-ethereum library is free software: you can redistribute it and/or modify
// it under the terms of the GNU Lesser General Public License as published by
// the Free Software Foundation, either version 3 of the License, or
// (at your option) any later version.
//
// The go-ethereum library is distributed in the hope that it will be useful,
// but WITHOUT ANY WARRANTY; without even the implied warranty of
// MERCHANTABILITY or FITNESS FOR A PARTICULAR PURPOSE. See the
// GNU Lesser General Public License for more details.
//
// You should have received a copy of the GNU Lesser General Public License
// along with the go-ethereum library. If not, see <http://www.gnu.org/licenses/>.

// Package legacypool implements the normal EVM execution transaction pool.
package legacypool

import (
	"errors"
	"math"
	"math/big"
	"sort"
	"sync"
	"sync/atomic"
	"time"

	"github.com/ethereum/go-ethereum/common"
	"github.com/ethereum/go-ethereum/common/prque"
	"github.com/ethereum/go-ethereum/consensus/misc/eip1559"
	"github.com/ethereum/go-ethereum/core"
	"github.com/ethereum/go-ethereum/core/state"
	"github.com/ethereum/go-ethereum/core/txpool"
	"github.com/ethereum/go-ethereum/core/types"
	"github.com/ethereum/go-ethereum/event"
	"github.com/ethereum/go-ethereum/log"
	"github.com/ethereum/go-ethereum/metrics"
	"github.com/ethereum/go-ethereum/params"
)

const (
	// txSlotSize is used to calculate how many data slots a single transaction
	// takes up based on its size. The slots are used as DoS protection, ensuring
	// that validating a new transaction remains a constant operation (in reality
	// O(maxslots), where max slots are 4 currently).
	txSlotSize = 32 * 1024

	// txMaxSize is the maximum size a single transaction can have. This field has
	// non-trivial consequences: larger transactions are significantly harder and
	// more expensive to propagate; larger transactions also take more resources
	// to validate whether they fit into the pool or not.
	txMaxSize = 4 * txSlotSize // 128KB

	// txReannoMaxNum is the maximum number of transactions a reannounce action can include.
	txReannoMaxNum = 1024

	// minPendingCacheDuration is the minimum duration between two pending cache updates.
	minPendingCacheDuration = 250 * time.Millisecond
)

var (
	// ErrAlreadyKnown is returned if the transactions is already contained
	// within the pool.
	ErrAlreadyKnown = errors.New("already known")

	// ErrTxPoolOverflow is returned if the transaction pool is full and can't accept
	// another remote transaction.
	ErrTxPoolOverflow = errors.New("txpool is full")
)

var (
	evictionInterval    = time.Minute     // Time interval to check for evictable transactions
	statsReportInterval = 8 * time.Second // Time interval to report transaction pool stats
	reannounceInterval  = time.Minute     // Time interval to check for reannounce transactions
)

var (
	// Metrics for the pending pool
	pendingDiscardMeter   = metrics.NewRegisteredMeter("txpool/pending/discard", nil)
	pendingReplaceMeter   = metrics.NewRegisteredMeter("txpool/pending/replace", nil)
	pendingRateLimitMeter = metrics.NewRegisteredMeter("txpool/pending/ratelimit", nil) // Dropped due to rate limiting
	pendingNofundsMeter   = metrics.NewRegisteredMeter("txpool/pending/nofunds", nil)   // Dropped due to out-of-funds

	// Metrics for the queued pool
	queuedDiscardMeter   = metrics.NewRegisteredMeter("txpool/queued/discard", nil)
	queuedReplaceMeter   = metrics.NewRegisteredMeter("txpool/queued/replace", nil)
	queuedRateLimitMeter = metrics.NewRegisteredMeter("txpool/queued/ratelimit", nil) // Dropped due to rate limiting
	queuedNofundsMeter   = metrics.NewRegisteredMeter("txpool/queued/nofunds", nil)   // Dropped due to out-of-funds
	queuedEvictionMeter  = metrics.NewRegisteredMeter("txpool/queued/eviction", nil)  // Dropped due to lifetime

	// General tx metrics
	knownTxMeter       = metrics.NewRegisteredMeter("txpool/known", nil)
	validTxMeter       = metrics.NewRegisteredMeter("txpool/valid", nil)
	invalidTxMeter     = metrics.NewRegisteredMeter("txpool/invalid", nil)
	underpricedTxMeter = metrics.NewRegisteredMeter("txpool/underpriced", nil)
	overflowedTxMeter  = metrics.NewRegisteredMeter("txpool/overflowed", nil)

	// throttleTxMeter counts how many transactions are rejected due to too-many-changes between
	// txpool reorgs.
	throttleTxMeter = metrics.NewRegisteredMeter("txpool/throttle", nil)
	// reorgDurationTimer measures how long time a txpool reorg takes.
	reorgDurationTimer = metrics.NewRegisteredTimer("txpool/reorgtime", nil)
	// dropBetweenReorgHistogram counts how many drops we experience between two reorg runs. It is expected
	// that this number is pretty low, since txpool reorgs happen very frequently.
	dropBetweenReorgHistogram = metrics.NewRegisteredHistogram("txpool/dropbetweenreorg", nil, metrics.NewExpDecaySample(1028, 0.015))

	pendingGauge = metrics.NewRegisteredGauge("txpool/pending", nil)
	queuedGauge  = metrics.NewRegisteredGauge("txpool/queued", nil)
	localGauge   = metrics.NewRegisteredGauge("txpool/local", nil)
	slotsGauge   = metrics.NewRegisteredGauge("txpool/slots", nil)

	reheapTimer = metrics.NewRegisteredTimer("txpool/reheap", nil)

	staledMeter = metrics.NewRegisteredMeter("txpool/staled/count", nil) // staled transactions

	// duration of miner worker fetching all pending transactions
	getPendingDurationTimer = metrics.NewRegisteredTimer("txpool/getpending/time", nil)
	// duration of miner worker fetching all local addresses
	getLocalsDurationTimer = metrics.NewRegisteredTimer("txpool/getlocals/time", nil)
)

// BlockChain defines the minimal set of methods needed to back a tx pool with
// a chain. Exists to allow mocking the live chain out of tests.
type BlockChain interface {
	// Config retrieves the chain's fork configuration.
	Config() *params.ChainConfig

	// CurrentBlock returns the current head of the chain.
	CurrentBlock() *types.Header

	// GetBlock retrieves a specific block, used during pool resets.
	GetBlock(hash common.Hash, number uint64) *types.Block

	// StateAt returns a state database for a given root hash (generally the head).
	StateAt(root common.Hash) (*state.StateDB, error)
}

// Config are the configuration parameters of the transaction pool.
type Config struct {
	Locals    []common.Address // Addresses that should be treated by default as local
	NoLocals  bool             // Whether local transaction handling should be disabled
	Journal   string           // Journal of local transactions to survive node restarts
	Rejournal time.Duration    // Time interval to regenerate the local transaction journal

	// JournalRemote controls whether journaling includes remote transactions or not.
	// When true, all transactions loaded from the journal are treated as remote.
	JournalRemote bool

	PriceLimit uint64 // Minimum gas price to enforce for acceptance into the pool
	PriceBump  uint64 // Minimum price bump percentage to replace an already existing transaction (nonce)

	AccountSlots uint64 // Number of executable transaction slots guaranteed per account
	GlobalSlots  uint64 // Maximum number of executable transaction slots for all accounts
	AccountQueue uint64 // Maximum number of non-executable transaction slots permitted per account
	GlobalQueue  uint64 // Maximum number of non-executable transaction slots for all accounts

	Lifetime time.Duration // Maximum amount of time non-executable transaction are queued

	ReannounceTime    time.Duration // Duration for announcing local pending transactions again
	ReannounceRemotes bool          // Wether reannounce remote transactions or not
}

// DefaultConfig contains the default configurations for the transaction pool.
var DefaultConfig = Config{
	Journal:   "transactions.rlp",
	Rejournal: time.Hour,

	PriceLimit: 1,
	PriceBump:  10,

	AccountSlots: 16,
	GlobalSlots:  4096 + 1024, // urgent + floating queue capacity with 4:1 ratio
	AccountQueue: 64,
	GlobalQueue:  1024,

	Lifetime: 3 * time.Hour,

	ReannounceTime: 10 * 365 * 24 * time.Hour,
}

// sanitize checks the provided user configurations and changes anything that's
// unreasonable or unworkable.
func (config *Config) sanitize() Config {
	conf := *config
	if conf.Rejournal < time.Second {
		log.Warn("Sanitizing invalid txpool journal time", "provided", conf.Rejournal, "updated", time.Second)
		conf.Rejournal = time.Second
	}
	if conf.PriceLimit < 1 {
		log.Warn("Sanitizing invalid txpool price limit", "provided", conf.PriceLimit, "updated", DefaultConfig.PriceLimit)
		conf.PriceLimit = DefaultConfig.PriceLimit
	}
	if conf.PriceBump < 1 {
		log.Warn("Sanitizing invalid txpool price bump", "provided", conf.PriceBump, "updated", DefaultConfig.PriceBump)
		conf.PriceBump = DefaultConfig.PriceBump
	}
	if conf.AccountSlots < 1 {
		log.Warn("Sanitizing invalid txpool account slots", "provided", conf.AccountSlots, "updated", DefaultConfig.AccountSlots)
		conf.AccountSlots = DefaultConfig.AccountSlots
	}
	if conf.GlobalSlots < 1 {
		log.Warn("Sanitizing invalid txpool global slots", "provided", conf.GlobalSlots, "updated", DefaultConfig.GlobalSlots)
		conf.GlobalSlots = DefaultConfig.GlobalSlots
	}
	if conf.AccountQueue < 1 {
		log.Warn("Sanitizing invalid txpool account queue", "provided", conf.AccountQueue, "updated", DefaultConfig.AccountQueue)
		conf.AccountQueue = DefaultConfig.AccountQueue
	}
	if conf.GlobalQueue < 1 {
		log.Warn("Sanitizing invalid txpool global queue", "provided", conf.GlobalQueue, "updated", DefaultConfig.GlobalQueue)
		conf.GlobalQueue = DefaultConfig.GlobalQueue
	}
	if conf.Lifetime < 1 {
		log.Warn("Sanitizing invalid txpool lifetime", "provided", conf.Lifetime, "updated", DefaultConfig.Lifetime)
		conf.Lifetime = DefaultConfig.Lifetime
	}
	if conf.ReannounceTime < time.Minute {
		log.Warn("Sanitizing invalid txpool reannounce time", "provided", conf.ReannounceTime, "updated", time.Minute)
		conf.ReannounceTime = time.Minute
	}
	return conf
}

// LegacyPool contains all currently known transactions. Transactions
// enter the pool when they are received from the network or submitted
// locally. They exit the pool when they are included in the blockchain.
//
// The pool separates processable transactions (which can be applied to the
// current state) and future transactions. Transactions move between those
// two states over time as they are received and processed.
type LegacyPool struct {
	config       Config
	chainconfig  *params.ChainConfig
	chain        BlockChain
	gasTip       atomic.Pointer[big.Int]
	txFeed       event.Feed
	reannoTxFeed event.Feed
	signer       types.Signer
	mu           sync.RWMutex

	currentHead   atomic.Pointer[types.Header] // Current head of the blockchain
	currentState  *state.StateDB               // Current state in the blockchain head
	pendingNonces *noncer                      // Pending state tracking virtual nonces

	locals  *accountSet // Set of local transaction to exempt from eviction rules
	journal *journal    // Journal of local transaction to back up to disk

	reserve txpool.AddressReserver       // Address reserver to ensure exclusivity across subpools
	pending map[common.Address]*list     // All currently processable transactions
	queue   map[common.Address]*list     // Queued but non-processable transactions
	beats   map[common.Address]time.Time // Last heartbeat from each known account
	all     *lookup                      // All transactions to allow lookups
	priced  *pricedList                  // All transactions sorted by price

<<<<<<< HEAD
	pendingCache *cacheForMiner //pending list cache for miner
=======
	pendingCacheDumper func() (map[common.Address][]*txpool.LazyTransaction, map[common.Address][]*txpool.LazyTransaction)
	pendingCache       *cacheForMiner //pending list cache for miner
>>>>>>> 7b3397a2

	reqResetCh      chan *txpoolResetRequest
	reqPromoteCh    chan *accountSet
	queueTxEventCh  chan *types.Transaction
	reorgDoneCh     chan chan struct{}
	reorgShutdownCh chan struct{}  // requests shutdown of scheduleReorgLoop
	wg              sync.WaitGroup // tracks loop, scheduleReorgLoop
	initDoneCh      chan struct{}  // is closed once the pool is initialized (for tests)

	changesSinceReorg int // A counter for how many drops we've performed in-between reorg.

	l1CostFn txpool.L1CostFunc // To apply L1 costs as rollup, optional field, may be nil.

	lastPendingCacheTime time.Time // Last time pending cache was updated
}

type txpoolResetRequest struct {
	oldHead, newHead *types.Header
}

// New creates a new transaction pool to gather, sort and filter inbound
// transactions from the network.
func New(config Config, chain BlockChain) *LegacyPool {
	// Sanitize the input to ensure no vulnerable gas prices are set
	config = (&config).sanitize()

	// Create the transaction pool with its initial settings
	pool := &LegacyPool{
		config:          config,
		chain:           chain,
		chainconfig:     chain.Config(),
		signer:          types.LatestSigner(chain.Config()),
		pending:         make(map[common.Address]*list),
		queue:           make(map[common.Address]*list),
		beats:           make(map[common.Address]time.Time),
		all:             newLookup(),
		reqResetCh:      make(chan *txpoolResetRequest),
		reqPromoteCh:    make(chan *accountSet),
		queueTxEventCh:  make(chan *types.Transaction),
		reorgDoneCh:     make(chan chan struct{}),
		reorgShutdownCh: make(chan struct{}),
		initDoneCh:      make(chan struct{}),
		pendingCache:    newCacheForMiner(),
	}
	pool.locals = newAccountSet(pool.signer)
	for _, addr := range config.Locals {
		log.Info("Setting new local account", "address", addr)
		pool.locals.add(addr)
		pool.pendingCache.markLocal(addr)
	}
	pool.priced = newPricedList(pool.all)

	if (!config.NoLocals || config.JournalRemote) && config.Journal != "" {
		pool.journal = newTxJournal(config.Journal)
	}
	return pool
}

// Filter returns whether the given transaction can be consumed by the legacy
// pool, specifically, whether it is a Legacy, AccessList or Dynamic transaction.
func (pool *LegacyPool) Filter(tx *types.Transaction) bool {
	switch tx.Type() {
	case types.LegacyTxType, types.AccessListTxType, types.DynamicFeeTxType:
		return true
	default:
		return false
	}
}

// Init sets the gas price needed to keep a transaction in the pool and the chain
// head to allow balance / nonce checks. The transaction journal will be loaded
// from disk and filtered based on the provided starting settings. The internal
// goroutines will be spun up and the pool deemed operational afterwards.
func (pool *LegacyPool) Init(gasTip *big.Int, head *types.Header, reserve txpool.AddressReserver) error {
	// Set the address reserver to request exclusive access to pooled accounts
	pool.reserve = reserve

	// Set the basic pool parameters
	pool.gasTip.Store(gasTip)

	// set dumper
	pool.pendingCacheDumper = func() (map[common.Address][]*txpool.LazyTransaction, map[common.Address][]*txpool.LazyTransaction) {
		return pool.pendingCache.dump(pool, gasTip, pool.gasTip.Load())
	}

	// Initialize the state with head block, or fallback to empty one in
	// case the head state is not available(might occur when node is not
	// fully synced).
	statedb, err := pool.chain.StateAt(head.Root)
	if err != nil {
		statedb, err = pool.chain.StateAt(types.EmptyRootHash)
	}
	if err != nil {
		return err
	}
	pool.currentHead.Store(head)
	pool.currentState = statedb
	pool.pendingNonces = newNoncer(statedb)

	// Start the reorg loop early, so it can handle requests generated during
	// journal loading.
	pool.wg.Add(1)
	go pool.scheduleReorgLoop()

	// If local transactions and journaling is enabled, load from disk
	if pool.journal != nil {
		add := pool.addLocals
		if pool.config.JournalRemote {
			add = pool.addRemotesSync // Use sync version to match pool.AddLocals
		}
		if err := pool.journal.load(add); err != nil {
			log.Warn("Failed to load transaction journal", "err", err)
		}
		if err := pool.journal.rotate(pool.toJournal()); err != nil {
			log.Warn("Failed to rotate transaction journal", "err", err)
		}
	}
	pool.wg.Add(1)
	go pool.loop()
	return nil
}

// loop is the transaction pool's main event loop, waiting for and reacting to
// outside blockchain events as well as for various reporting and transaction
// eviction events.
func (pool *LegacyPool) loop() {
	defer pool.wg.Done()

	var (
		prevPending, prevQueued, prevStales int

		// Start the stats reporting and transaction eviction tickers
		report     = time.NewTicker(statsReportInterval)
		evict      = time.NewTicker(evictionInterval)
		journal    = time.NewTicker(pool.config.Rejournal)
		reannounce = time.NewTicker(reannounceInterval)
	)
	defer report.Stop()
	defer evict.Stop()
	defer journal.Stop()
	defer reannounce.Stop()

	// Notify tests that the init phase is done
	close(pool.initDoneCh)
	for {
		select {
		// Handle pool shutdown
		case <-pool.reorgShutdownCh:
			return

		// Handle stats reporting ticks
		case <-report.C:
			pool.mu.RLock()
			pending, queued := pool.stats()
			pool.mu.RUnlock()
			stales := int(pool.priced.stales.Load())

			if pending != prevPending || queued != prevQueued || stales != prevStales {
				log.Debug("Transaction pool status report", "executable", pending, "queued", queued, "stales", stales)
				prevPending, prevQueued, prevStales = pending, queued, stales
			}

		// Handle inactive account transaction eviction
		case <-evict.C:
			pool.mu.Lock()
			for addr := range pool.queue {
				// Skip local transactions from the eviction mechanism
				if pool.locals.contains(addr) {
					continue
				}
				// Any non-locals old enough should be removed
				if time.Since(pool.beats[addr]) > pool.config.Lifetime {
					list := pool.queue[addr].Flatten()
					for _, tx := range list {
						pool.removeTx(tx.Hash(), true, true)
					}
					queuedEvictionMeter.Mark(int64(len(list)))
				}
			}
			pool.mu.Unlock()

		// Handle local transaction journal rotation
		case <-journal.C:
			if pool.journal != nil {
				pool.mu.Lock()
				if err := pool.journal.rotate(pool.toJournal()); err != nil {
					log.Warn("Failed to rotate local tx journal", "err", err)
				}
				pool.mu.Unlock()
			}

		case <-reannounce.C:
			pool.mu.RLock()
			reannoTxs := func() []*types.Transaction {
				txs := make([]*types.Transaction, 0)
				for addr, list := range pool.pending {
					if !pool.config.ReannounceRemotes && !pool.locals.contains(addr) {
						continue
					}

					for _, tx := range list.Flatten() {
						// Default ReannounceTime is 10 years, won't announce by default.
						if time.Since(tx.Time()) < pool.config.ReannounceTime {
							break
						}
						txs = append(txs, tx)
						if len(txs) >= txReannoMaxNum {
							return txs
						}
					}
				}
				return txs
			}()
			pool.mu.RUnlock()
			staledMeter.Mark(int64(len(reannoTxs)))
			if len(reannoTxs) > 0 {
				pool.reannoTxFeed.Send(core.ReannoTxsEvent{Txs: reannoTxs})
			}
		}
	}
}

// Close terminates the transaction pool.
func (pool *LegacyPool) Close() error {
	// Terminate the pool reorger and return
	close(pool.reorgShutdownCh)
	pool.wg.Wait()

	if pool.journal != nil {
		pool.journal.close()
	}
	log.Info("Transaction pool stopped")
	return nil
}

// Reset implements txpool.SubPool, allowing the legacy pool's internal state to be
// kept in sync with the main transaction pool's internal state.
func (pool *LegacyPool) Reset(oldHead, newHead *types.Header) {
	wait := pool.requestReset(oldHead, newHead)
	<-wait
}

// SubscribeTransactions registers a subscription for new transaction events,
// supporting feeding only newly seen or also resurrected transactions.
func (pool *LegacyPool) SubscribeTransactions(ch chan<- core.NewTxsEvent, reorgs bool) event.Subscription {
	// The legacy pool has a very messed up internal shuffling, so it's kind of
	// hard to separate newly discovered transaction from resurrected ones. This
	// is because the new txs are added to the queue, resurrected ones too and
	// reorgs run lazily, so separating the two would need a marker.
	return pool.txFeed.Subscribe(ch)
}

// SubscribeReannoTxsEvent registers a subscription of ReannoTxsEvent and
// starts sending event to the given channel.
func (pool *LegacyPool) SubscribeReannoTxsEvent(ch chan<- core.ReannoTxsEvent) event.Subscription {
	return pool.reannoTxFeed.Subscribe(ch)
}

// SetGasTip updates the minimum gas tip required by the transaction pool for a
// new transaction, and drops all transactions below this threshold.
func (pool *LegacyPool) SetGasTip(tip *big.Int) {
	pool.mu.Lock()
	defer pool.mu.Unlock()

	old := pool.gasTip.Load()
	pool.gasTip.Store(new(big.Int).Set(tip))

	// If the min miner fee increased, remove transactions below the new threshold
	if tip.Cmp(old) > 0 {
		// pool.priced is sorted by GasFeeCap, so we have to iterate through pool.all instead
		drop := pool.all.RemotesBelowTip(tip)
		for _, tx := range drop {
			pool.removeTx(tx.Hash(), false, true)
		}
		pool.priced.Removed(len(drop))
	}
	log.Info("Legacy pool tip threshold updated", "tip", tip)
}

// Nonce returns the next nonce of an account, with all transactions executable
// by the pool already applied on top.
func (pool *LegacyPool) Nonce(addr common.Address) uint64 {
	pool.mu.RLock()
	defer pool.mu.RUnlock()

	return pool.pendingNonces.get(addr)
}

// Stats retrieves the current pool stats, namely the number of pending and the
// number of queued (non-executable) transactions.
func (pool *LegacyPool) Stats() (int, int) {
	pool.mu.RLock()
	defer pool.mu.RUnlock()

	return pool.stats()
}

// stats retrieves the current pool stats, namely the number of pending and the
// number of queued (non-executable) transactions.
func (pool *LegacyPool) stats() (int, int) {
	pending := 0
	for _, list := range pool.pending {
		pending += list.Len()
	}
	queued := 0
	for _, list := range pool.queue {
		queued += list.Len()
	}
	return pending, queued
}

// Content retrieves the data content of the transaction pool, returning all the
// pending as well as queued transactions, grouped by account and sorted by nonce.
func (pool *LegacyPool) Content() (map[common.Address][]*types.Transaction, map[common.Address][]*types.Transaction) {
	pool.mu.Lock()
	defer pool.mu.Unlock()

	pending := make(map[common.Address][]*types.Transaction, len(pool.pending))
	for addr, list := range pool.pending {
		pending[addr] = list.Flatten()
	}
	queued := make(map[common.Address][]*types.Transaction, len(pool.queue))
	for addr, list := range pool.queue {
		queued[addr] = list.Flatten()
	}
	return pending, queued
}

// ContentFrom retrieves the data content of the transaction pool, returning the
// pending as well as queued transactions of this address, grouped by nonce.
func (pool *LegacyPool) ContentFrom(addr common.Address) ([]*types.Transaction, []*types.Transaction) {
	pool.mu.RLock()
	defer pool.mu.RUnlock()

	var pending []*types.Transaction
	if list, ok := pool.pending[addr]; ok {
		pending = list.Flatten()
	}
	var queued []*types.Transaction
	if list, ok := pool.queue[addr]; ok {
		queued = list.Flatten()
	}
	return pending, queued
}

// Pending retrieves all currently processable transactions, grouped by origin
// account and sorted by nonce. The returned transaction set is a copy and can be
// freely modified by calling code.
//
// The enforceTips parameter can be used to do an extra filtering on the pending
// transactions and only return those whose **effective** tip is large enough in
// the next pending execution environment.
func (pool *LegacyPool) Pending(enforceTips bool) map[common.Address][]*txpool.LazyTransaction {
	defer func(t0 time.Time) {
		getPendingDurationTimer.Update(time.Since(t0))
	}(time.Now())
<<<<<<< HEAD
	return pool.pendingCache.pendingTxs(enforceTips)
=======
	txsWithTips, txsWithoutTips := pool.pendingCacheDumper()
	if enforceTips {
		return txsWithTips
	} else {
		return txsWithoutTips
	}
>>>>>>> 7b3397a2
}

// Locals retrieves the accounts currently considered local by the pool.
func (pool *LegacyPool) Locals() []common.Address {
	defer func(t0 time.Time) {
		getLocalsDurationTimer.Update(time.Since(t0))
	}(time.Now())

	return pool.pendingCache.flattenLocals()
}

// toJournal retrieves all transactions that should be included in the journal,
// grouped by origin account and sorted by nonce.
// The returned transaction set is a copy and can be freely modified by calling code.
func (pool *LegacyPool) toJournal() map[common.Address]types.Transactions {
	if !pool.config.JournalRemote {
		return pool.local()
	}
	txs := make(map[common.Address]types.Transactions)
	for addr, pending := range pool.pending {
		txs[addr] = append(txs[addr], pending.Flatten()...)
	}
	for addr, queued := range pool.queue {
		txs[addr] = append(txs[addr], queued.Flatten()...)
	}
	return txs
}

// local retrieves all currently known local transactions, grouped by origin
// account and sorted by nonce. The returned transaction set is a copy and can be
// freely modified by calling code.
func (pool *LegacyPool) local() map[common.Address]types.Transactions {
	txs := make(map[common.Address]types.Transactions)
	for addr := range pool.locals.accounts {
		if pending := pool.pending[addr]; pending != nil {
			txs[addr] = append(txs[addr], pending.Flatten()...)
		}
		if queued := pool.queue[addr]; queued != nil {
			txs[addr] = append(txs[addr], queued.Flatten()...)
		}
	}
	return txs
}

// validateTxBasics checks whether a transaction is valid according to the consensus
// rules, but does not check state-dependent validation such as sufficient balance.
// This check is meant as an early check which only needs to be performed once,
// and does not require the pool mutex to be held.
func (pool *LegacyPool) validateTxBasics(tx *types.Transaction, local bool) error {
	opts := &txpool.ValidationOptions{
		Config: pool.chainconfig,
		Accept: 0 |
			1<<types.LegacyTxType |
			1<<types.AccessListTxType |
			1<<types.DynamicFeeTxType,
		MaxSize: txMaxSize,
		MinTip:  pool.gasTip.Load(),
	}
	if local {
		opts.MinTip = new(big.Int)
	}
	if err := txpool.ValidateTransaction(tx, pool.currentHead.Load(), pool.signer, opts); err != nil {
		return err
	}
	return nil
}

// validateTx checks whether a transaction is valid according to the consensus
// rules and adheres to some heuristic limits of the local node (price and size).
func (pool *LegacyPool) validateTx(tx *types.Transaction, local bool) error {
	opts := &txpool.ValidationOptionsWithState{
		State: pool.currentState,

		FirstNonceGap: nil, // Pool allows arbitrary arrival order, don't invalidate nonce gaps
		UsedAndLeftSlots: func(addr common.Address) (int, int) {
			var have int
			if list := pool.pending[addr]; list != nil {
				have += list.Len()
			}
			if list := pool.queue[addr]; list != nil {
				have += list.Len()
			}
			return have, math.MaxInt
		},
		ExistingExpenditure: func(addr common.Address) *big.Int {
			if list := pool.pending[addr]; list != nil {
				return list.totalcost
			}
			return new(big.Int)
		},
		ExistingCost: func(addr common.Address, nonce uint64) *big.Int {
			if list := pool.pending[addr]; list != nil {
				if tx := list.txs.Get(nonce); tx != nil {
					cost := tx.Cost()
					if pool.l1CostFn != nil {
						if l1Cost := pool.l1CostFn(tx.RollupDataGas()); l1Cost != nil { // add rollup cost
							cost = cost.Add(cost, l1Cost)
						}
					}
					return cost
				}
			}
			return nil
		},
		L1CostFn: pool.l1CostFn,
	}
	if err := txpool.ValidateTransactionWithState(tx, pool.signer, opts); err != nil {
		return err
	}
	return nil
}

// add validates a transaction and inserts it into the non-executable queue for later
// pending promotion and execution. If the transaction is a replacement for an already
// pending or queued one, it overwrites the previous transaction if its price is higher.
//
// If a newly added transaction is marked as local, its sending account will be
// added to the allowlist, preventing any associated transaction from being dropped
// out of the pool due to pricing constraints.
func (pool *LegacyPool) add(tx *types.Transaction, local bool) (replaced bool, err error) {
	// If the transaction is already known, discard it
	hash := tx.Hash()
	if pool.all.Get(hash) != nil {
		log.Trace("Discarding already known transaction", "hash", hash)
		knownTxMeter.Mark(1)
		return false, ErrAlreadyKnown
	}
	// Make the local flag. If it's from local source or it's from the network but
	// the sender is marked as local previously, treat it as the local transaction.
	isLocal := local || pool.locals.containsTx(tx)

	// If the transaction fails basic validation, discard it
	if err := pool.validateTx(tx, isLocal); err != nil {
		log.Trace("Discarding invalid transaction", "hash", hash, "err", err)
		invalidTxMeter.Mark(1)
		return false, err
	}
	// already validated by this point
	from, _ := types.Sender(pool.signer, tx)

	// If the address is not yet known, request exclusivity to track the account
	// only by this subpool until all transactions are evicted
	var (
		_, hasPending = pool.pending[from]
		_, hasQueued  = pool.queue[from]
	)
	if !hasPending && !hasQueued {
		if err := pool.reserve(from, true); err != nil {
			return false, err
		}
		defer func() {
			// If the transaction is rejected by some post-validation check, remove
			// the lock on the reservation set.
			//
			// Note, `err` here is the named error return, which will be initialized
			// by a return statement before running deferred methods. Take care with
			// removing or subscoping err as it will break this clause.
			if err != nil {
				pool.reserve(from, false)
			}
		}()
	}
	// If the transaction pool is full, discard underpriced transactions
	if uint64(pool.all.Slots()+numSlots(tx)) > pool.config.GlobalSlots+pool.config.GlobalQueue {
		// If the new transaction is underpriced, don't accept it
		if !isLocal && pool.priced.Underpriced(tx) {
			log.Trace("Discarding underpriced transaction", "hash", hash, "gasTipCap", tx.GasTipCap(), "gasFeeCap", tx.GasFeeCap())
			underpricedTxMeter.Mark(1)
			return false, txpool.ErrUnderpriced
		}

		// We're about to replace a transaction. The reorg does a more thorough
		// analysis of what to remove and how, but it runs async. We don't want to
		// do too many replacements between reorg-runs, so we cap the number of
		// replacements to 25% of the slots
		if pool.changesSinceReorg > int(pool.config.GlobalSlots/4) {
			throttleTxMeter.Mark(1)
			return false, ErrTxPoolOverflow
		}

		// New transaction is better than our worse ones, make room for it.
		// If it's a local transaction, forcibly discard all available transactions.
		// Otherwise if we can't make enough room for new one, abort the operation.
		drop, success := pool.priced.Discard(pool.all.Slots()-int(pool.config.GlobalSlots+pool.config.GlobalQueue)+numSlots(tx), isLocal)

		// Special case, we still can't make the room for the new remote one.
		if !isLocal && !success {
			log.Trace("Discarding overflown transaction", "hash", hash)
			overflowedTxMeter.Mark(1)
			return false, ErrTxPoolOverflow
		}

		// If the new transaction is a future transaction it should never churn pending transactions
		if !isLocal && pool.isGapped(from, tx) {
			var replacesPending bool
			for _, dropTx := range drop {
				dropSender, _ := types.Sender(pool.signer, dropTx)
				if list := pool.pending[dropSender]; list != nil && list.Contains(dropTx.Nonce()) {
					replacesPending = true
					break
				}
			}
			// Add all transactions back to the priced queue
			if replacesPending {
				for _, dropTx := range drop {
					pool.priced.Put(dropTx, false)
				}
				log.Trace("Discarding future transaction replacing pending tx", "hash", hash)
				txpool.Meter(txpool.FutureReplacePending).Mark(1)
				return false, txpool.ErrFutureReplacePending
			}
		}

		// Kick out the underpriced remote transactions.
		for _, tx := range drop {
			log.Trace("Discarding freshly underpriced transaction", "hash", tx.Hash(), "gasTipCap", tx.GasTipCap(), "gasFeeCap", tx.GasFeeCap())
			underpricedTxMeter.Mark(1)

			sender, _ := types.Sender(pool.signer, tx)
			dropped := pool.removeTx(tx.Hash(), false, sender != from) // Don't unreserve the sender of the tx being added if last from the acc

			pool.changesSinceReorg += dropped
		}
	}

	// Try to replace an existing transaction in the pending pool
	if list := pool.pending[from]; list != nil && list.Contains(tx.Nonce()) {
		// Nonce already pending, check if required price bump is met
		inserted, old := list.Add(tx, pool.config.PriceBump, pool.l1CostFn)
		if !inserted {
			pendingDiscardMeter.Mark(1)
			return false, txpool.ErrReplaceUnderpriced
		}
		// New transaction is better, replace old one
		pool.pendingCache.add([]*types.Transaction{tx}, pool.signer)
		if old != nil {
			pool.pendingCache.del([]*types.Transaction{old}, pool.signer)
			pool.all.Remove(old.Hash())
			pool.priced.Removed(1)
			pendingReplaceMeter.Mark(1)
		}
		pool.all.Add(tx, isLocal)
		pool.priced.Put(tx, isLocal)
		pool.journalTx(from, tx)
		pool.queueTxEvent(tx)
		log.Trace("Pooled new executable transaction", "hash", hash, "from", from, "to", tx.To())

		// Successful promotion, bump the heartbeat
		pool.beats[from] = time.Now()
		return old != nil, nil
	}
	// New transaction isn't replacing a pending one, push into queue
	replaced, err = pool.enqueueTx(hash, tx, isLocal, true)
	if err != nil {
		return false, err
	}
	// Mark local addresses and journal local transactions
	if local && !pool.locals.contains(from) {
		log.Info("Setting new local account", "address", from)
		pool.locals.add(from)
		pool.pendingCache.markLocal(from)
		pool.priced.Removed(pool.all.RemoteToLocals(pool.locals)) // Migrate the remotes if it's marked as local first time.
	}
	if isLocal {
		localGauge.Inc(1)
	}
	pool.journalTx(from, tx)

	log.Trace("Pooled new future transaction", "hash", hash, "from", from, "to", tx.To())
	return replaced, nil
}

// isGapped reports whether the given transaction is immediately executable.
func (pool *LegacyPool) isGapped(from common.Address, tx *types.Transaction) bool {
	// Short circuit if transaction falls within the scope of the pending list
	// or matches the next pending nonce which can be promoted as an executable
	// transaction afterwards. Note, the tx staleness is already checked in
	// 'validateTx' function previously.
	next := pool.pendingNonces.get(from)
	if tx.Nonce() <= next {
		return false
	}
	// The transaction has a nonce gap with pending list, it's only considered
	// as executable if transactions in queue can fill up the nonce gap.
	queue, ok := pool.queue[from]
	if !ok {
		return true
	}
	for nonce := next; nonce < tx.Nonce(); nonce++ {
		if !queue.Contains(nonce) {
			return true // txs in queue can't fill up the nonce gap
		}
	}
	return false
}

// enqueueTx inserts a new transaction into the non-executable transaction queue.
//
// Note, this method assumes the pool lock is held!
func (pool *LegacyPool) enqueueTx(hash common.Hash, tx *types.Transaction, local bool, addAll bool) (bool, error) {
	// Try to insert the transaction into the future queue
	from, _ := types.Sender(pool.signer, tx) // already validated
	if pool.queue[from] == nil {
		pool.queue[from] = newList(false)
	}
	inserted, old := pool.queue[from].Add(tx, pool.config.PriceBump, pool.l1CostFn)
	if !inserted {
		// An older transaction was better, discard this
		queuedDiscardMeter.Mark(1)
		return false, txpool.ErrReplaceUnderpriced
	}
	// Discard any previous transaction and mark this
	if old != nil {
		pool.all.Remove(old.Hash())
		pool.priced.Removed(1)
		queuedReplaceMeter.Mark(1)
	} else {
		// Nothing was replaced, bump the queued counter
		queuedGauge.Inc(1)
	}
	// If the transaction isn't in lookup set but it's expected to be there,
	// show the error log.
	if pool.all.Get(hash) == nil && !addAll {
		txpool.Meter(txpool.MissingTransaction).Mark(1)
		log.Error("Missing transaction in lookup set, please report the issue", "hash", hash)
	}
	if addAll {
		pool.all.Add(tx, local)
		pool.priced.Put(tx, local)
	}
	// If we never record the heartbeat, do it right now.
	if _, exist := pool.beats[from]; !exist {
		pool.beats[from] = time.Now()
	}
	return old != nil, nil
}

// journalTx adds the specified transaction to the local disk journal if it is
// deemed to have been sent from a local account.
func (pool *LegacyPool) journalTx(from common.Address, tx *types.Transaction) {
	// Only journal if it's enabled and the transaction is local
	if pool.journal == nil || (!pool.config.JournalRemote && !pool.locals.contains(from)) {
		return
	}
	if err := pool.journal.insert(tx); err != nil {
		log.Warn("Failed to journal local transaction", "err", err)
	}
}

// promoteTx adds a transaction to the pending (processable) list of transactions
// and returns whether it was inserted or an older was better.
//
// Note, this method assumes the pool lock is held!
func (pool *LegacyPool) promoteTx(addr common.Address, hash common.Hash, tx *types.Transaction) bool {
	// Try to insert the transaction into the pending queue
	if pool.pending[addr] == nil {
		pool.pending[addr] = newList(true)
	}
	list := pool.pending[addr]

	inserted, old := list.Add(tx, pool.config.PriceBump, pool.l1CostFn)
	if !inserted {
		// An older transaction was better, discard this
		pool.all.Remove(hash)
		pool.priced.Removed(1)
		pendingDiscardMeter.Mark(1)
		return false
	}
	// Otherwise discard any previous transaction and mark this
	pool.pendingCache.add([]*types.Transaction{tx}, pool.signer)
	if old != nil {
		pool.all.Remove(old.Hash())
		pool.priced.Removed(1)
		pendingReplaceMeter.Mark(1)
		pool.pendingCache.del([]*types.Transaction{old}, pool.signer)
	} else {
		// Nothing was replaced, bump the pending counter
		pendingGauge.Inc(1)
	}
	// Set the potentially new pending nonce and notify any subsystems of the new tx
	pool.pendingNonces.set(addr, tx.Nonce()+1)

	// Successful promotion, bump the heartbeat
	pool.beats[addr] = time.Now()
	return true
}

// addLocals enqueues a batch of transactions into the pool if they are valid, marking the
// senders as local ones, ensuring they go around the local pricing constraints.
//
// This method is used to add transactions from the RPC API and performs synchronous pool
// reorganization and event propagation.
func (pool *LegacyPool) addLocals(txs []*types.Transaction) []error {
	return pool.Add(txs, !pool.config.NoLocals, true)
}

// addLocal enqueues a single local transaction into the pool if it is valid. This is
// a convenience wrapper around addLocals.
func (pool *LegacyPool) addLocal(tx *types.Transaction) error {
	errs := pool.addLocals([]*types.Transaction{tx})
	return errs[0]
}

// addRemotes enqueues a batch of transactions into the pool if they are valid. If the
// senders are not among the locally tracked ones, full pricing constraints will apply.
//
// This method is used to add transactions from the p2p network and does not wait for pool
// reorganization and internal event propagation.
func (pool *LegacyPool) addRemotes(txs []*types.Transaction) []error {
	return pool.Add(txs, false, false)
}

// addRemote enqueues a single transaction into the pool if it is valid. This is a convenience
// wrapper around addRemotes.
func (pool *LegacyPool) addRemote(tx *types.Transaction) error {
	errs := pool.addRemotes([]*types.Transaction{tx})
	return errs[0]
}

// addRemotesSync is like addRemotes, but waits for pool reorganization. Tests use this method.
func (pool *LegacyPool) addRemotesSync(txs []*types.Transaction) []error {
	return pool.Add(txs, false, true)
}

// This is like addRemotes with a single transaction, but waits for pool reorganization. Tests use this method.
func (pool *LegacyPool) addRemoteSync(tx *types.Transaction) error {
	return pool.Add([]*types.Transaction{tx}, false, true)[0]
}

// Add enqueues a batch of transactions into the pool if they are valid. Depending
// on the local flag, full pricing constraints will or will not be applied.
//
// If sync is set, the method will block until all internal maintenance related
// to the add is finished. Only use this during tests for determinism!
func (pool *LegacyPool) Add(txs []*types.Transaction, local, sync bool) []error {
	// Do not treat as local if local transactions have been disabled
	local = local && !pool.config.NoLocals

	// Filter out known ones without obtaining the pool lock or recovering signatures
	var (
		errs = make([]error, len(txs))
		news = make([]*types.Transaction, 0, len(txs))
	)
	for i, tx := range txs {
		// If the transaction is known, pre-set the error slot
		if pool.all.Get(tx.Hash()) != nil {
			errs[i] = ErrAlreadyKnown
			knownTxMeter.Mark(1)
			continue
		}
		// Exclude transactions with basic errors, e.g invalid signatures and
		// insufficient intrinsic gas as soon as possible and cache senders
		// in transactions before obtaining lock
		if err := pool.validateTxBasics(tx, local); err != nil {
			errs[i] = err
			invalidTxMeter.Mark(1)
			continue
		}
		// Accumulate all unknown transactions for deeper processing
		news = append(news, tx)
	}
	if len(news) == 0 {
		return errs
	}

	// Process all the new transaction and merge any errors into the original slice
	pool.mu.Lock()
	newErrs, dirtyAddrs := pool.addTxsLocked(news, local)
	pool.mu.Unlock()

	var nilSlot = 0
	for _, err := range newErrs {
		for errs[nilSlot] != nil {
			nilSlot++
		}
		errs[nilSlot] = err
		nilSlot++
	}
	// Reorg the pool internals if needed and return
	done := pool.requestPromoteExecutables(dirtyAddrs)
	if sync {
		<-done
	}
	return errs
}

// addTxsLocked attempts to queue a batch of transactions if they are valid.
// The transaction pool lock must be held.
func (pool *LegacyPool) addTxsLocked(txs []*types.Transaction, local bool) ([]error, *accountSet) {
	dirty := newAccountSet(pool.signer)
	errs := make([]error, len(txs))
	for i, tx := range txs {
		replaced, err := pool.add(tx, local)
		errs[i] = err
		if err == nil && !replaced {
			dirty.addTx(tx)
			validTxMeter.Mark(1)
		}
	}
	return errs, dirty
}

// Status returns the status (unknown/pending/queued) of a batch of transactions
// identified by their hashes.
func (pool *LegacyPool) Status(hash common.Hash) txpool.TxStatus {
	tx := pool.get(hash)
	if tx == nil {
		return txpool.TxStatusUnknown
	}
	from, _ := types.Sender(pool.signer, tx) // already validated

	pool.mu.RLock()
	defer pool.mu.RUnlock()

	if txList := pool.pending[from]; txList != nil && txList.txs.items[tx.Nonce()] != nil {
		return txpool.TxStatusPending
	} else if txList := pool.queue[from]; txList != nil && txList.txs.items[tx.Nonce()] != nil {
		return txpool.TxStatusQueued
	}
	return txpool.TxStatusUnknown
}

// Get returns a transaction if it is contained in the pool and nil otherwise.
func (pool *LegacyPool) Get(hash common.Hash) *types.Transaction {
	tx := pool.get(hash)
	if tx == nil {
		return nil
	}
	return tx
}

// get returns a transaction if it is contained in the pool and nil otherwise.
func (pool *LegacyPool) get(hash common.Hash) *types.Transaction {
	return pool.all.Get(hash)
}

// Has returns an indicator whether txpool has a transaction cached with the
// given hash.
func (pool *LegacyPool) Has(hash common.Hash) bool {
	return pool.all.Get(hash) != nil
}

// removeTx removes a single transaction from the queue, moving all subsequent
// transactions back to the future queue.
//
// In unreserve is false, the account will not be relinquished to the main txpool
// even if there are no more references to it. This is used to handle a race when
// a tx being added, and it evicts a previously scheduled tx from the same account,
// which could lead to a premature release of the lock.
//
// Returns the number of transactions removed from the pending queue.
func (pool *LegacyPool) removeTx(hash common.Hash, outofbound bool, unreserve bool) int {
	// Fetch the transaction we wish to delete
	tx := pool.all.Get(hash)
	if tx == nil {
		return 0
	}
	addr, _ := types.Sender(pool.signer, tx) // already validated during insertion

	// If after deletion there are no more transactions belonging to this account,
	// relinquish the address reservation. It's a bit convoluted do this, via a
	// defer, but it's safer vs. the many return pathways.
	if unreserve {
		defer func() {
			var (
				_, hasPending = pool.pending[addr]
				_, hasQueued  = pool.queue[addr]
			)
			if !hasPending && !hasQueued {
				pool.reserve(addr, false)
			}
		}()
	}
	// Remove it from the list of known transactions
	pool.all.Remove(hash)
	if outofbound {
		pool.priced.Removed(1)
	}
	if pool.locals.contains(addr) {
		localGauge.Dec(1)
	}
	// Remove the transaction from the pending lists and reset the account nonce
	if pending := pool.pending[addr]; pending != nil {
		if removed, invalids := pending.Remove(tx); removed {
			// If no more pending transactions are left, remove the list
			if pending.Empty() {
				delete(pool.pending, addr)
			}
			// Postpone any invalidated transactions
			for _, tx := range invalids {
				// Internal shuffle shouldn't touch the lookup set.
				pool.enqueueTx(tx.Hash(), tx, false, false)
			}
			// Update the account nonce if needed
			pool.pendingNonces.setIfLower(addr, tx.Nonce())
			// Reduce the pending counter
			pool.pendingCache.del(append(invalids, tx), pool.signer)
			pendingGauge.Dec(int64(1 + len(invalids)))
			return 1 + len(invalids)
		}
	}
	// Transaction is in the future queue
	if future := pool.queue[addr]; future != nil {
		if removed, _ := future.Remove(tx); removed {
			// Reduce the queued counter
			queuedGauge.Dec(1)
		}
		if future.Empty() {
			delete(pool.queue, addr)
			delete(pool.beats, addr)
		}
	}
	return 0
}

// requestReset requests a pool reset to the new head block.
// The returned channel is closed when the reset has occurred.
func (pool *LegacyPool) requestReset(oldHead *types.Header, newHead *types.Header) chan struct{} {
	select {
	case pool.reqResetCh <- &txpoolResetRequest{oldHead, newHead}:
		return <-pool.reorgDoneCh
	case <-pool.reorgShutdownCh:
		return pool.reorgShutdownCh
	}
}

// requestPromoteExecutables requests transaction promotion checks for the given addresses.
// The returned channel is closed when the promotion checks have occurred.
func (pool *LegacyPool) requestPromoteExecutables(set *accountSet) chan struct{} {
	select {
	case pool.reqPromoteCh <- set:
		return <-pool.reorgDoneCh
	case <-pool.reorgShutdownCh:
		return pool.reorgShutdownCh
	}
}

// queueTxEvent enqueues a transaction event to be sent in the next reorg run.
func (pool *LegacyPool) queueTxEvent(tx *types.Transaction) {
	select {
	case pool.queueTxEventCh <- tx:
	case <-pool.reorgShutdownCh:
	}
}

// scheduleReorgLoop schedules runs of reset and promoteExecutables. Code above should not
// call those methods directly, but request them being run using requestReset and
// requestPromoteExecutables instead.
func (pool *LegacyPool) scheduleReorgLoop() {
	defer pool.wg.Done()

	var (
		curDone       chan struct{} // non-nil while runReorg is active
		nextDone      = make(chan struct{})
		launchNextRun bool
		reset         *txpoolResetRequest
		dirtyAccounts *accountSet
		queuedEvents  = make(map[common.Address]*sortedMap)
	)
	for {
		// Launch next background reorg if needed
		if curDone == nil && launchNextRun {
			// Run the background reorg and announcements
			go pool.runReorg(nextDone, reset, dirtyAccounts, queuedEvents)

			// Prepare everything for the next round of reorg
			curDone, nextDone = nextDone, make(chan struct{})
			launchNextRun = false

			reset, dirtyAccounts = nil, nil
			queuedEvents = make(map[common.Address]*sortedMap)
		}

		select {
		case req := <-pool.reqResetCh:
			// Reset request: update head if request is already pending.
			if reset == nil {
				reset = req
			} else {
				reset.newHead = req.newHead
			}
			launchNextRun = true
			pool.reorgDoneCh <- nextDone

		case req := <-pool.reqPromoteCh:
			// Promote request: update address set if request is already pending.
			if dirtyAccounts == nil {
				dirtyAccounts = req
			} else {
				dirtyAccounts.merge(req)
			}
			launchNextRun = true
			pool.reorgDoneCh <- nextDone

		case tx := <-pool.queueTxEventCh:
			// Queue up the event, but don't schedule a reorg. It's up to the caller to
			// request one later if they want the events sent.
			addr, _ := types.Sender(pool.signer, tx)
			if _, ok := queuedEvents[addr]; !ok {
				queuedEvents[addr] = newSortedMap()
			}
			queuedEvents[addr].Put(tx)

		case <-curDone:
			curDone = nil

		case <-pool.reorgShutdownCh:
			// Wait for current run to finish.
			if curDone != nil {
				<-curDone
			}
			close(nextDone)
			return
		}
	}
}

// runReorg runs reset and promoteExecutables on behalf of scheduleReorgLoop.
func (pool *LegacyPool) runReorg(done chan struct{}, reset *txpoolResetRequest, dirtyAccounts *accountSet, events map[common.Address]*sortedMap) {
	defer func(t0 time.Time) {
		reorgDurationTimer.Update(time.Since(t0))
	}(time.Now())
	defer close(done)

	var promoteAddrs []common.Address
	if dirtyAccounts != nil && reset == nil {
		// Only dirty accounts need to be promoted, unless we're resetting.
		// For resets, all addresses in the tx queue will be promoted and
		// the flatten operation can be avoided.
		promoteAddrs = dirtyAccounts.flatten()
	}
	pool.mu.Lock()
	if reset != nil {
		// Reset from the old head to the new, rescheduling any reorged transactions
		pool.reset(reset.oldHead, reset.newHead)

		// Nonces were reset, discard any events that became stale
		for addr := range events {
			events[addr].Forward(pool.pendingNonces.get(addr))
			if events[addr].Len() == 0 {
				delete(events, addr)
			}
		}
		// Reset needs promote for all addresses
		promoteAddrs = make([]common.Address, 0, len(pool.queue))
		for addr := range pool.queue {
			promoteAddrs = append(promoteAddrs, addr)
		}
	}
	// Check for pending transactions for every account that sent new ones
	promoted := pool.promoteExecutables(promoteAddrs)

	// If a new block appeared, validate the pool of pending transactions. This will
	// remove any transaction that has been included in the block or was invalidated
	// because of another transaction (e.g. higher gas price).
	if reset != nil {
		pool.demoteUnexecutables()
		var pendingBaseFee = pool.priced.urgent.baseFee
		if reset.newHead != nil {
			if pool.chainconfig.IsLondon(new(big.Int).Add(reset.newHead.Number, big.NewInt(1))) {
				pendingBaseFee = eip1559.CalcBaseFee(pool.chainconfig, reset.newHead, reset.newHead.Time+1)
				pool.priced.SetBaseFee(pendingBaseFee)
			} else {
				pool.priced.Reheap()
			}
		}
<<<<<<< HEAD
		go pool.pendingCache.dump(pool, pool.gasTip.Load(), pendingBaseFee)
=======
		gasTip, baseFee := pool.gasTip.Load(), pendingBaseFee
		pool.pendingCacheDumper = func() (map[common.Address][]*txpool.LazyTransaction, map[common.Address][]*txpool.LazyTransaction) {
			return pool.pendingCache.dump(pool, gasTip, baseFee)
		}
>>>>>>> 7b3397a2
		// Update all accounts to the latest known pending nonce
		nonces := make(map[common.Address]uint64, len(pool.pending))
		for addr, list := range pool.pending {
			highestPending := list.LastElement()
			nonces[addr] = highestPending.Nonce() + 1
		}
		pool.pendingNonces.setAll(nonces)
	}
	// keep updating pending cache in a minimal frequency
	if reset == nil && time.Since(pool.lastPendingCacheTime) > minPendingCacheDuration {
		pool.lastPendingCacheTime = time.Now()
		go pool.pendingCache.dump(pool, pool.gasTip.Load(), pool.priced.urgent.baseFee)
	}
	// Ensure pool.queue and pool.pending sizes stay within the configured limits.
	pool.truncatePending()
	pool.truncateQueue()

	dropBetweenReorgHistogram.Update(int64(pool.changesSinceReorg))
	pool.changesSinceReorg = 0 // Reset change counter
	pool.mu.Unlock()

	// Notify subsystems for newly added transactions
	for _, tx := range promoted {
		addr, _ := types.Sender(pool.signer, tx)
		if _, ok := events[addr]; !ok {
			events[addr] = newSortedMap()
		}
		events[addr].Put(tx)
	}
	if len(events) > 0 {
		var txs []*types.Transaction
		for _, set := range events {
			txs = append(txs, set.Flatten()...)
		}
		pool.txFeed.Send(core.NewTxsEvent{Txs: txs})
	}
}

// reset retrieves the current state of the blockchain and ensures the content
// of the transaction pool is valid with regard to the chain state.
func (pool *LegacyPool) reset(oldHead, newHead *types.Header) {
	// If we're reorging an old state, reinject all dropped transactions
	var reinject types.Transactions

	if oldHead != nil && oldHead.Hash() != newHead.ParentHash {
		// If the reorg is too deep, avoid doing it (will happen during fast sync)
		oldNum := oldHead.Number.Uint64()
		newNum := newHead.Number.Uint64()

		if depth := uint64(math.Abs(float64(oldNum) - float64(newNum))); depth > 64 {
			log.Debug("Skipping deep transaction reorg", "depth", depth)
		} else {
			// Reorg seems shallow enough to pull in all transactions into memory
			var (
				rem = pool.chain.GetBlock(oldHead.Hash(), oldHead.Number.Uint64())
				add = pool.chain.GetBlock(newHead.Hash(), newHead.Number.Uint64())
			)
			if rem == nil {
				// This can happen if a setHead is performed, where we simply discard the old
				// head from the chain.
				// If that is the case, we don't have the lost transactions anymore, and
				// there's nothing to add
				if newNum >= oldNum {
					// If we reorged to a same or higher number, then it's not a case of setHead
					log.Warn("Transaction pool reset with missing old head",
						"old", oldHead.Hash(), "oldnum", oldNum, "new", newHead.Hash(), "newnum", newNum)
					return
				}
				// If the reorg ended up on a lower number, it's indicative of setHead being the cause
				log.Debug("Skipping transaction reset caused by setHead",
					"old", oldHead.Hash(), "oldnum", oldNum, "new", newHead.Hash(), "newnum", newNum)
				// We still need to update the current state s.th. the lost transactions can be readded by the user
			} else {
				if add == nil {
					// if the new head is nil, it means that something happened between
					// the firing of newhead-event and _now_: most likely a
					// reorg caused by sync-reversion or explicit sethead back to an
					// earlier block.
					log.Warn("Transaction pool reset with missing new head", "number", newHead.Number, "hash", newHead.Hash())
					return
				}
				var discarded, included types.Transactions
				for rem.NumberU64() > add.NumberU64() {
					discarded = append(discarded, rem.Transactions()...)
					if rem = pool.chain.GetBlock(rem.ParentHash(), rem.NumberU64()-1); rem == nil {
						log.Error("Unrooted old chain seen by tx pool", "block", oldHead.Number, "hash", oldHead.Hash())
						return
					}
				}
				for add.NumberU64() > rem.NumberU64() {
					included = append(included, add.Transactions()...)
					if add = pool.chain.GetBlock(add.ParentHash(), add.NumberU64()-1); add == nil {
						log.Error("Unrooted new chain seen by tx pool", "block", newHead.Number, "hash", newHead.Hash())
						return
					}
				}
				for rem.Hash() != add.Hash() {
					discarded = append(discarded, rem.Transactions()...)
					if rem = pool.chain.GetBlock(rem.ParentHash(), rem.NumberU64()-1); rem == nil {
						log.Error("Unrooted old chain seen by tx pool", "block", oldHead.Number, "hash", oldHead.Hash())
						return
					}
					included = append(included, add.Transactions()...)
					if add = pool.chain.GetBlock(add.ParentHash(), add.NumberU64()-1); add == nil {
						log.Error("Unrooted new chain seen by tx pool", "block", newHead.Number, "hash", newHead.Hash())
						return
					}
				}
				lost := make([]*types.Transaction, 0, len(discarded))
				for _, tx := range types.TxDifference(discarded, included) {
					if pool.Filter(tx) {
						lost = append(lost, tx)
					}
				}
				reinject = lost
			}
		}
	}
	// Initialize the internal state to the current head
	if newHead == nil {
		newHead = pool.chain.CurrentBlock() // Special case during testing
	}
	statedb, err := pool.chain.StateAt(newHead.Root)
	if err != nil {
		log.Error("Failed to reset txpool state", "err", err)
		return
	}
	pool.currentHead.Store(newHead)
	pool.currentState = statedb
	pool.pendingNonces = newNoncer(statedb)

	costFn := types.NewL1CostFunc(pool.chainconfig, statedb)
	pool.l1CostFn = func(dataGas types.RollupGasData) *big.Int {
		return costFn(newHead.Number.Uint64(), newHead.Time, dataGas, false)
	}

	// Inject any transactions discarded due to reorgs
	log.Debug("Reinjecting stale transactions", "count", len(reinject))
	core.SenderCacher.Recover(pool.signer, reinject)
	pool.addTxsLocked(reinject, false)
}

// promoteExecutables moves transactions that have become processable from the
// future queue to the set of pending transactions. During this process, all
// invalidated transactions (low nonce, low balance) are deleted.
func (pool *LegacyPool) promoteExecutables(accounts []common.Address) []*types.Transaction {
	// Track the promoted transactions to broadcast them at once
	var promoted []*types.Transaction

	// Iterate over all accounts and promote any executable transactions
	gasLimit := txpool.EffectiveGasLimit(pool.chainconfig, pool.currentHead.Load().GasLimit)
	for _, addr := range accounts {
		list := pool.queue[addr]
		if list == nil {
			continue // Just in case someone calls with a non existing account
		}
		// Drop all transactions that are deemed too old (low nonce)
		forwards := list.Forward(pool.currentState.GetNonce(addr))
		for _, tx := range forwards {
			hash := tx.Hash()
			pool.all.Remove(hash)
		}
		log.Trace("Removed old queued transactions", "count", len(forwards))
		balance := pool.currentState.GetBalance(addr)
		if !list.Empty() && pool.l1CostFn != nil {
			// Reduce the cost-cap by L1 rollup cost of the first tx if necessary. Other txs will get filtered out afterwards.
			el := list.txs.FirstElement()
			if l1Cost := pool.l1CostFn(el.RollupDataGas()); l1Cost != nil {
				balance = new(big.Int).Sub(balance, l1Cost) // negative big int is fine
			}
		}
		// Drop all transactions that are too costly (low balance or out of gas)
		drops, _ := list.Filter(balance, gasLimit)
		for _, tx := range drops {
			hash := tx.Hash()
			pool.all.Remove(hash)
		}
		log.Trace("Removed unpayable queued transactions", "count", len(drops))
		queuedNofundsMeter.Mark(int64(len(drops)))

		// Gather all executable transactions and promote them
		readies := list.Ready(pool.pendingNonces.get(addr))
		for _, tx := range readies {
			hash := tx.Hash()
			if pool.promoteTx(addr, hash, tx) {
				promoted = append(promoted, tx)
			}
			log.Trace("Promoted queued transaction", "hash", hash)
		}
		log.Trace("Promoted queued transactions", "count", len(promoted))
		queuedGauge.Dec(int64(len(readies)))

		// Drop all transactions over the allowed limit
		var caps types.Transactions
		if !pool.locals.contains(addr) {
			caps = list.Cap(int(pool.config.AccountQueue))
			for _, tx := range caps {
				hash := tx.Hash()
				pool.all.Remove(hash)
				log.Trace("Removed cap-exceeding queued transaction", "hash", hash)
			}
			queuedRateLimitMeter.Mark(int64(len(caps)))
		}
		// Mark all the items dropped as removed
		pool.priced.Removed(len(forwards) + len(drops) + len(caps))
		queuedGauge.Dec(int64(len(forwards) + len(drops) + len(caps)))
		if pool.locals.contains(addr) {
			localGauge.Dec(int64(len(forwards) + len(drops) + len(caps)))
		}
		// Delete the entire queue entry if it became empty.
		if list.Empty() {
			delete(pool.queue, addr)
			delete(pool.beats, addr)
			if _, ok := pool.pending[addr]; !ok {
				pool.reserve(addr, false)
			}
		}
	}
	return promoted
}

// truncatePending removes transactions from the pending queue if the pool is above the
// pending limit. The algorithm tries to reduce transaction counts by an approximately
// equal number for all for accounts with many pending transactions.
func (pool *LegacyPool) truncatePending() {
	pending := uint64(0)
	for _, list := range pool.pending {
		pending += uint64(list.Len())
	}
	if pending <= pool.config.GlobalSlots {
		return
	}

	pendingBeforeCap := pending
	// Assemble a spam order to penalize large transactors first
	spammers := prque.New[int64, common.Address](nil)
	for addr, list := range pool.pending {
		// Only evict transactions from high rollers
		if !pool.locals.contains(addr) && uint64(list.Len()) > pool.config.AccountSlots {
			spammers.Push(addr, int64(list.Len()))
		}
	}
	// Gradually drop transactions from offenders
	offenders := []common.Address{}
	var dropPendingCache []*types.Transaction
	for pending > pool.config.GlobalSlots && !spammers.Empty() {
		// Retrieve the next offender if not local address
		offender, _ := spammers.Pop()
		offenders = append(offenders, offender)

		// Equalize balances until all the same or below threshold
		if len(offenders) > 1 {
			// Calculate the equalization threshold for all current offenders
			threshold := pool.pending[offender].Len()

			// Iteratively reduce all offenders until below limit or threshold reached
			for pending > pool.config.GlobalSlots && pool.pending[offenders[len(offenders)-2]].Len() > threshold {
				for i := 0; i < len(offenders)-1; i++ {
					list := pool.pending[offenders[i]]

					caps := list.Cap(list.Len() - 1)
					for _, tx := range caps {
						// Drop the transaction from the global pools too
						hash := tx.Hash()
						pool.all.Remove(hash)

						// Update the account nonce to the dropped transaction
						pool.pendingNonces.setIfLower(offenders[i], tx.Nonce())
						log.Trace("Removed fairness-exceeding pending transaction", "hash", hash)
					}
					pool.priced.Removed(len(caps))
					dropPendingCache = append(dropPendingCache, caps...)
					pendingGauge.Dec(int64(len(caps)))
					if pool.locals.contains(offenders[i]) {
						localGauge.Dec(int64(len(caps)))
					}
					pending--
				}
			}
		}
	}

	// If still above threshold, reduce to limit or min allowance
	if pending > pool.config.GlobalSlots && len(offenders) > 0 {
		for pending > pool.config.GlobalSlots && uint64(pool.pending[offenders[len(offenders)-1]].Len()) > pool.config.AccountSlots {
			for _, addr := range offenders {
				list := pool.pending[addr]

				caps := list.Cap(list.Len() - 1)
				for _, tx := range caps {
					// Drop the transaction from the global pools too
					hash := tx.Hash()
					pool.all.Remove(hash)

					// Update the account nonce to the dropped transaction
					pool.pendingNonces.setIfLower(addr, tx.Nonce())
					log.Trace("Removed fairness-exceeding pending transaction", "hash", hash)
				}
				dropPendingCache = append(dropPendingCache, caps...)
				pool.priced.Removed(len(caps))
				pendingGauge.Dec(int64(len(caps)))
				if pool.locals.contains(addr) {
					localGauge.Dec(int64(len(caps)))
				}
				pending--
			}
		}
	}
	pool.pendingCache.del(dropPendingCache, pool.signer)
	pendingRateLimitMeter.Mark(int64(pendingBeforeCap - pending))
}

// truncateQueue drops the oldest transactions in the queue if the pool is above the global queue limit.
func (pool *LegacyPool) truncateQueue() {
	queued := uint64(0)
	for _, list := range pool.queue {
		queued += uint64(list.Len())
	}
	if queued <= pool.config.GlobalQueue {
		return
	}

	// Sort all accounts with queued transactions by heartbeat
	addresses := make(addressesByHeartbeat, 0, len(pool.queue))
	for addr := range pool.queue {
		if !pool.locals.contains(addr) { // don't drop locals
			addresses = append(addresses, addressByHeartbeat{addr, pool.beats[addr]})
		}
	}
	sort.Sort(sort.Reverse(addresses))

	// Drop transactions until the total is below the limit or only locals remain
	for drop := queued - pool.config.GlobalQueue; drop > 0 && len(addresses) > 0; {
		addr := addresses[len(addresses)-1]
		list := pool.queue[addr.address]

		addresses = addresses[:len(addresses)-1]

		// Drop all transactions if they are less than the overflow
		if size := uint64(list.Len()); size <= drop {
			for _, tx := range list.Flatten() {
				pool.removeTx(tx.Hash(), true, true)
			}
			drop -= size
			queuedRateLimitMeter.Mark(int64(size))
			continue
		}
		// Otherwise drop only last few transactions
		txs := list.Flatten()
		for i := len(txs) - 1; i >= 0 && drop > 0; i-- {
			pool.removeTx(txs[i].Hash(), true, true)
			drop--
			queuedRateLimitMeter.Mark(1)
		}
	}
}

// demoteUnexecutables removes invalid and processed transactions from the pools
// executable/pending queue and any subsequent transactions that become unexecutable
// are moved back into the future queue.
//
// Note: transactions are not marked as removed in the priced list because re-heaping
// is always explicitly triggered by SetBaseFee and it would be unnecessary and wasteful
// to trigger a re-heap is this function
func (pool *LegacyPool) demoteUnexecutables() {
	// Iterate over all accounts and demote any non-executable transactions
	gasLimit := txpool.EffectiveGasLimit(pool.chainconfig, pool.currentHead.Load().GasLimit)
	for addr, list := range pool.pending {
		var dropPendingCache []*types.Transaction
		nonce := pool.currentState.GetNonce(addr)

		// Drop all transactions that are deemed too old (low nonce)
		olds := list.Forward(nonce)
		for _, tx := range olds {
			hash := tx.Hash()
			pool.all.Remove(hash)
			log.Trace("Removed old pending transaction", "hash", hash)
		}
		balance := pool.currentState.GetBalance(addr)
		if !list.Empty() && pool.l1CostFn != nil {
			// Reduce the cost-cap by L1 rollup cost of the first tx if necessary. Other txs will get filtered out afterwards.
			el := list.txs.FirstElement()
			if l1Cost := pool.l1CostFn(el.RollupDataGas()); l1Cost != nil {
				balance = new(big.Int).Sub(balance, l1Cost) // negative big int is fine
			}
		}
		// Drop all transactions that are too costly (low balance or out of gas), and queue any invalids back for later
		drops, invalids := list.Filter(balance, gasLimit)
		for _, tx := range drops {
			hash := tx.Hash()
			log.Trace("Removed unpayable pending transaction", "hash", hash)
			pool.all.Remove(hash)
		}
		pendingNofundsMeter.Mark(int64(len(drops)))

		for _, tx := range invalids {
			hash := tx.Hash()
			log.Trace("Demoting pending transaction", "hash", hash)

			// Internal shuffle shouldn't touch the lookup set.
			pool.enqueueTx(hash, tx, false, false)
		}
		dropPendingCache = append(dropPendingCache, olds...)
		dropPendingCache = append(dropPendingCache, invalids...)
		dropPendingCache = append(dropPendingCache, drops...)
		pendingGauge.Dec(int64(len(olds) + len(drops) + len(invalids)))
		if pool.locals.contains(addr) {
			localGauge.Dec(int64(len(olds) + len(drops) + len(invalids)))
		}
		// If there's a gap in front, alert (should never happen) and postpone all transactions
		if list.Len() > 0 && list.txs.Get(nonce) == nil {
			gapped := list.Cap(0)
			for _, tx := range gapped {
				hash := tx.Hash()
				log.Error("Demoting invalidated transaction", "hash", hash)

				// Internal shuffle shouldn't touch the lookup set.
				pool.enqueueTx(hash, tx, false, false)
			}
			dropPendingCache = append(dropPendingCache, gapped...)
			pendingGauge.Dec(int64(len(gapped)))
		}
		// Delete the entire pending entry if it became empty.
		if list.Empty() {
			delete(pool.pending, addr)
			if _, ok := pool.queue[addr]; !ok {
				pool.reserve(addr, false)
			}
		}
		pool.pendingCache.del(dropPendingCache, pool.signer)
	}
}

// addressByHeartbeat is an account address tagged with its last activity timestamp.
type addressByHeartbeat struct {
	address   common.Address
	heartbeat time.Time
}

type addressesByHeartbeat []addressByHeartbeat

func (a addressesByHeartbeat) Len() int           { return len(a) }
func (a addressesByHeartbeat) Less(i, j int) bool { return a[i].heartbeat.Before(a[j].heartbeat) }
func (a addressesByHeartbeat) Swap(i, j int)      { a[i], a[j] = a[j], a[i] }

// accountSet is simply a set of addresses to check for existence, and a signer
// capable of deriving addresses from transactions.
type accountSet struct {
	accounts map[common.Address]struct{}
	signer   types.Signer
	cache    *[]common.Address
}

// newAccountSet creates a new address set with an associated signer for sender
// derivations.
func newAccountSet(signer types.Signer, addrs ...common.Address) *accountSet {
	as := &accountSet{
		accounts: make(map[common.Address]struct{}, len(addrs)),
		signer:   signer,
	}
	for _, addr := range addrs {
		as.add(addr)
	}
	return as
}

// contains checks if a given address is contained within the set.
func (as *accountSet) contains(addr common.Address) bool {
	_, exist := as.accounts[addr]
	return exist
}

// containsTx checks if the sender of a given tx is within the set. If the sender
// cannot be derived, this method returns false.
func (as *accountSet) containsTx(tx *types.Transaction) bool {
	if addr, err := types.Sender(as.signer, tx); err == nil {
		return as.contains(addr)
	}
	return false
}

// add inserts a new address into the set to track.
func (as *accountSet) add(addr common.Address) {
	as.accounts[addr] = struct{}{}
	as.cache = nil
}

// addTx adds the sender of tx into the set.
func (as *accountSet) addTx(tx *types.Transaction) {
	if addr, err := types.Sender(as.signer, tx); err == nil {
		as.add(addr)
	}
}

// flatten returns the list of addresses within this set, also caching it for later
// reuse. The returned slice should not be changed!
func (as *accountSet) flatten() []common.Address {
	if as.cache == nil {
		accounts := make([]common.Address, 0, len(as.accounts))
		for account := range as.accounts {
			accounts = append(accounts, account)
		}
		as.cache = &accounts
	}
	return *as.cache
}

// merge adds all addresses from the 'other' set into 'as'.
func (as *accountSet) merge(other *accountSet) {
	for addr := range other.accounts {
		as.accounts[addr] = struct{}{}
	}
	as.cache = nil
}

// lookup is used internally by LegacyPool to track transactions while allowing
// lookup without mutex contention.
//
// Note, although this type is properly protected against concurrent access, it
// is **not** a type that should ever be mutated or even exposed outside of the
// transaction pool, since its internal state is tightly coupled with the pools
// internal mechanisms. The sole purpose of the type is to permit out-of-bound
// peeking into the pool in LegacyPool.Get without having to acquire the widely scoped
// LegacyPool.mu mutex.
//
// This lookup set combines the notion of "local transactions", which is useful
// to build upper-level structure.
type lookup struct {
	slots   int
	lock    sync.RWMutex
	locals  map[common.Hash]*types.Transaction
	remotes map[common.Hash]*types.Transaction
}

// newLookup returns a new lookup structure.
func newLookup() *lookup {
	return &lookup{
		locals:  make(map[common.Hash]*types.Transaction),
		remotes: make(map[common.Hash]*types.Transaction),
	}
}

// Range calls f on each key and value present in the map. The callback passed
// should return the indicator whether the iteration needs to be continued.
// Callers need to specify which set (or both) to be iterated.
func (t *lookup) Range(f func(hash common.Hash, tx *types.Transaction, local bool) bool, local bool, remote bool) {
	t.lock.RLock()
	defer t.lock.RUnlock()

	if local {
		for key, value := range t.locals {
			if !f(key, value, true) {
				return
			}
		}
	}
	if remote {
		for key, value := range t.remotes {
			if !f(key, value, false) {
				return
			}
		}
	}
}

// Get returns a transaction if it exists in the lookup, or nil if not found.
func (t *lookup) Get(hash common.Hash) *types.Transaction {
	t.lock.RLock()
	defer t.lock.RUnlock()

	if tx := t.locals[hash]; tx != nil {
		return tx
	}
	return t.remotes[hash]
}

// GetLocal returns a transaction if it exists in the lookup, or nil if not found.
func (t *lookup) GetLocal(hash common.Hash) *types.Transaction {
	t.lock.RLock()
	defer t.lock.RUnlock()

	return t.locals[hash]
}

// GetRemote returns a transaction if it exists in the lookup, or nil if not found.
func (t *lookup) GetRemote(hash common.Hash) *types.Transaction {
	t.lock.RLock()
	defer t.lock.RUnlock()

	return t.remotes[hash]
}

// Count returns the current number of transactions in the lookup.
func (t *lookup) Count() int {
	t.lock.RLock()
	defer t.lock.RUnlock()

	return len(t.locals) + len(t.remotes)
}

// LocalCount returns the current number of local transactions in the lookup.
func (t *lookup) LocalCount() int {
	t.lock.RLock()
	defer t.lock.RUnlock()

	return len(t.locals)
}

// RemoteCount returns the current number of remote transactions in the lookup.
func (t *lookup) RemoteCount() int {
	t.lock.RLock()
	defer t.lock.RUnlock()

	return len(t.remotes)
}

// Slots returns the current number of slots used in the lookup.
func (t *lookup) Slots() int {
	t.lock.RLock()
	defer t.lock.RUnlock()

	return t.slots
}

// Add adds a transaction to the lookup.
func (t *lookup) Add(tx *types.Transaction, local bool) {
	t.lock.Lock()
	defer t.lock.Unlock()

	t.slots += numSlots(tx)
	slotsGauge.Update(int64(t.slots))

	if local {
		t.locals[tx.Hash()] = tx
	} else {
		t.remotes[tx.Hash()] = tx
	}
}

// Remove removes a transaction from the lookup.
func (t *lookup) Remove(hash common.Hash) {
	t.lock.Lock()
	defer t.lock.Unlock()

	tx, ok := t.locals[hash]
	if !ok {
		tx, ok = t.remotes[hash]
	}
	if !ok {
		log.Error("No transaction found to be deleted", "hash", hash)
		return
	}
	t.slots -= numSlots(tx)
	slotsGauge.Update(int64(t.slots))

	delete(t.locals, hash)
	delete(t.remotes, hash)
}

// RemoteToLocals migrates the transactions belongs to the given locals to locals
// set. The assumption is held the locals set is thread-safe to be used.
func (t *lookup) RemoteToLocals(locals *accountSet) int {
	t.lock.Lock()
	defer t.lock.Unlock()

	var migrated int
	for hash, tx := range t.remotes {
		if locals.containsTx(tx) {
			t.locals[hash] = tx
			delete(t.remotes, hash)
			migrated += 1
		}
	}
	return migrated
}

// RemotesBelowTip finds all remote transactions below the given tip threshold.
func (t *lookup) RemotesBelowTip(threshold *big.Int) types.Transactions {
	found := make(types.Transactions, 0, 128)
	t.Range(func(hash common.Hash, tx *types.Transaction, local bool) bool {
		if tx.GasTipCapIntCmp(threshold) < 0 {
			found = append(found, tx)
		}
		return true
	}, false, true) // Only iterate remotes
	return found
}

// numSlots calculates the number of slots needed for a single transaction.
func numSlots(tx *types.Transaction) int {
	return int((tx.Size() + txSlotSize - 1) / txSlotSize)
}<|MERGE_RESOLUTION|>--- conflicted
+++ resolved
@@ -54,9 +54,6 @@
 
 	// txReannoMaxNum is the maximum number of transactions a reannounce action can include.
 	txReannoMaxNum = 1024
-
-	// minPendingCacheDuration is the minimum duration between two pending cache updates.
-	minPendingCacheDuration = 250 * time.Millisecond
 )
 
 var (
@@ -253,12 +250,8 @@
 	all     *lookup                      // All transactions to allow lookups
 	priced  *pricedList                  // All transactions sorted by price
 
-<<<<<<< HEAD
-	pendingCache *cacheForMiner //pending list cache for miner
-=======
 	pendingCacheDumper func() (map[common.Address][]*txpool.LazyTransaction, map[common.Address][]*txpool.LazyTransaction)
 	pendingCache       *cacheForMiner //pending list cache for miner
->>>>>>> 7b3397a2
 
 	reqResetCh      chan *txpoolResetRequest
 	reqPromoteCh    chan *accountSet
@@ -271,8 +264,6 @@
 	changesSinceReorg int // A counter for how many drops we've performed in-between reorg.
 
 	l1CostFn txpool.L1CostFunc // To apply L1 costs as rollup, optional field, may be nil.
-
-	lastPendingCacheTime time.Time // Last time pending cache was updated
 }
 
 type txpoolResetRequest struct {
@@ -615,16 +606,12 @@
 	defer func(t0 time.Time) {
 		getPendingDurationTimer.Update(time.Since(t0))
 	}(time.Now())
-<<<<<<< HEAD
-	return pool.pendingCache.pendingTxs(enforceTips)
-=======
 	txsWithTips, txsWithoutTips := pool.pendingCacheDumper()
 	if enforceTips {
 		return txsWithTips
 	} else {
 		return txsWithoutTips
 	}
->>>>>>> 7b3397a2
 }
 
 // Locals retrieves the accounts currently considered local by the pool.
@@ -1391,14 +1378,10 @@
 				pool.priced.Reheap()
 			}
 		}
-<<<<<<< HEAD
-		go pool.pendingCache.dump(pool, pool.gasTip.Load(), pendingBaseFee)
-=======
 		gasTip, baseFee := pool.gasTip.Load(), pendingBaseFee
 		pool.pendingCacheDumper = func() (map[common.Address][]*txpool.LazyTransaction, map[common.Address][]*txpool.LazyTransaction) {
 			return pool.pendingCache.dump(pool, gasTip, baseFee)
 		}
->>>>>>> 7b3397a2
 		// Update all accounts to the latest known pending nonce
 		nonces := make(map[common.Address]uint64, len(pool.pending))
 		for addr, list := range pool.pending {
@@ -1406,11 +1389,6 @@
 			nonces[addr] = highestPending.Nonce() + 1
 		}
 		pool.pendingNonces.setAll(nonces)
-	}
-	// keep updating pending cache in a minimal frequency
-	if reset == nil && time.Since(pool.lastPendingCacheTime) > minPendingCacheDuration {
-		pool.lastPendingCacheTime = time.Now()
-		go pool.pendingCache.dump(pool, pool.gasTip.Load(), pool.priced.urgent.baseFee)
 	}
 	// Ensure pool.queue and pool.pending sizes stay within the configured limits.
 	pool.truncatePending()
