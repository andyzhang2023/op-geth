// Copyright 2014 The go-ethereum Authors
// This file is part of the go-ethereum library.
//
// The go-ethereum library is free software: you can redistribute it and/or modify
// it under the terms of the GNU Lesser General Public License as published by
// the Free Software Foundation, either version 3 of the License, or
// (at your option) any later version.
//
// The go-ethereum library is distributed in the hope that it will be useful,
// but WITHOUT ANY WARRANTY; without even the implied warranty of
// MERCHANTABILITY or FITNESS FOR A PARTICULAR PURPOSE. See the
// GNU Lesser General Public License for more details.
//
// You should have received a copy of the GNU Lesser General Public License
// along with the go-ethereum library. If not, see <http://www.gnu.org/licenses/>.

// Package legacypool implements the normal EVM execution transaction pool.
package legacypool

import (
	"errors"
	"math"
	"math/big"
	"sort"
	"sync"
	"sync/atomic"
	"time"

	"github.com/ethereum/go-ethereum/common"
	"github.com/ethereum/go-ethereum/common/prque"
	"github.com/ethereum/go-ethereum/consensus/misc/eip1559"
	"github.com/ethereum/go-ethereum/core"
	"github.com/ethereum/go-ethereum/core/state"
	"github.com/ethereum/go-ethereum/core/txpool"
	"github.com/ethereum/go-ethereum/core/types"
	"github.com/ethereum/go-ethereum/event"
	"github.com/ethereum/go-ethereum/log"
	"github.com/ethereum/go-ethereum/metrics"
	"github.com/ethereum/go-ethereum/params"
)

const (
	// txSlotSize is used to calculate how many data slots a single transaction
	// takes up based on its size. The slots are used as DoS protection, ensuring
	// that validating a new transaction remains a constant operation (in reality
	// O(maxslots), where max slots are 4 currently).
	txSlotSize = 32 * 1024

	// txMaxSize is the maximum size a single transaction can have. This field has
	// non-trivial consequences: larger transactions are significantly harder and
	// more expensive to propagate; larger transactions also take more resources
	// to validate whether they fit into the pool or not.
	txMaxSize = 4 * txSlotSize // 128KB

	// txReannoMaxNum is the maximum number of transactions a reannounce action can include.
	txReannoMaxNum = 1024
)

var (
	// ErrAlreadyKnown is returned if the transactions is already contained
	// within the pool.
	ErrAlreadyKnown = errors.New("already known")

	// ErrTxPoolOverflow is returned if the transaction pool is full and can't accept
	// another remote transaction.
	ErrTxPoolOverflow = errors.New("txpool is full")
)

var (
	evictionInterval    = time.Minute     // Time interval to check for evictable transactions
	statsReportInterval = 8 * time.Second // Time interval to report transaction pool stats
	reannounceInterval  = time.Minute     // Time interval to check for reannounce transactions
)

var (
	// Metrics for the pending pool
	pendingDiscardMeter   = metrics.NewRegisteredMeter("txpool/pending/discard", nil)
	pendingReplaceMeter   = metrics.NewRegisteredMeter("txpool/pending/replace", nil)
	pendingRateLimitMeter = metrics.NewRegisteredMeter("txpool/pending/ratelimit", nil) // Dropped due to rate limiting
	pendingNofundsMeter   = metrics.NewRegisteredMeter("txpool/pending/nofunds", nil)   // Dropped due to out-of-funds

	// Metrics for the queued pool
	queuedDiscardMeter   = metrics.NewRegisteredMeter("txpool/queued/discard", nil)
	queuedReplaceMeter   = metrics.NewRegisteredMeter("txpool/queued/replace", nil)
	queuedRateLimitMeter = metrics.NewRegisteredMeter("txpool/queued/ratelimit", nil) // Dropped due to rate limiting
	queuedNofundsMeter   = metrics.NewRegisteredMeter("txpool/queued/nofunds", nil)   // Dropped due to out-of-funds
	queuedEvictionMeter  = metrics.NewRegisteredMeter("txpool/queued/eviction", nil)  // Dropped due to lifetime

	// General tx metrics
	knownTxMeter       = metrics.NewRegisteredMeter("txpool/known", nil)
	validTxMeter       = metrics.NewRegisteredMeter("txpool/valid", nil)
	invalidTxMeter     = metrics.NewRegisteredMeter("txpool/invalid", nil)
	underpricedTxMeter = metrics.NewRegisteredMeter("txpool/underpriced", nil)
	overflowedTxMeter  = metrics.NewRegisteredMeter("txpool/overflowed", nil)

	// throttleTxMeter counts how many transactions are rejected due to too-many-changes between
	// txpool reorgs.
	throttleTxMeter = metrics.NewRegisteredMeter("txpool/throttle", nil)
	// reorgDurationTimer measures how long time a txpool reorg takes.
	reorgDurationTimer = metrics.NewRegisteredTimer("txpool/reorgtime", nil)
	// demoteDuration
	demoteDurationTimer = metrics.NewRegisteredTimer("txpool/demotetime", nil)
	// truncateDuration
	truncateDurationTimer = metrics.NewRegisteredTimer("txpool/truncatetime", nil)
	// reorgWithResetDuration
	reorgWithResetDurationTimer = metrics.NewRegisteredTimer("txpool/reorgresettime", nil)

	// mutex debug timer
	reportDurationTimer      = metrics.NewRegisteredTimer("txpool/mutex/report/duration", nil)
	evitDurationTimer        = metrics.NewRegisteredTimer("txpool/mutex/evit/duration", nil)
	reannounceDurationTimer  = metrics.NewRegisteredTimer("txpool/mutex/reannounce/duration", nil)
	journalDurationTimer     = metrics.NewRegisteredTimer("txpool/mutex/journal/duration", nil)
	statusDurationTimer      = metrics.NewRegisteredTimer("txpool/mutex/status/duration", nil)
	contentDurationTimer     = metrics.NewRegisteredTimer("txpool/mutex/content/duration", nil)
	setgastipDurationTimer   = metrics.NewRegisteredTimer("txpool/mutex/setgastip/duration", nil)
	nonceDurationTimer       = metrics.NewRegisteredTimer("txpool/mutex/nonce/duration", nil)
	contentfromDurationTimer = metrics.NewRegisteredTimer("txpool/mutex/contentfrom/duration", nil)

	// dropBetweenReorgHistogram counts how many drops we experience between two reorg runs. It is expected
	// that this number is pretty low, since txpool reorgs happen very frequently.
	dropBetweenReorgHistogram = metrics.NewRegisteredHistogram("txpool/dropbetweenreorg", nil, metrics.NewExpDecaySample(1028, 0.015))

	pendingGauge = metrics.NewRegisteredGauge("txpool/pending", nil)
	queuedGauge  = metrics.NewRegisteredGauge("txpool/queued", nil)
	localGauge   = metrics.NewRegisteredGauge("txpool/local", nil)
	slotsGauge   = metrics.NewRegisteredGauge("txpool/slots", nil)

	reheapTimer = metrics.NewRegisteredTimer("txpool/reheap", nil)

	staledMeter = metrics.NewRegisteredMeter("txpool/staled/count", nil) // staled transactions

	// duration of miner worker fetching all pending transactions
	getPendingDurationTimer = metrics.NewRegisteredTimer("txpool/getpending/time", nil)
	// duration of miner worker fetching all local addresses
	getLocalsDurationTimer = metrics.NewRegisteredTimer("txpool/getlocals/time", nil)
	// metrics of adding transactions
	addDurationTimer         = metrics.NewRegisteredTimer("txpool/add/duration", nil)
	addBlockingDurationTimer = metrics.NewRegisteredTimer("txpool/add/blocking/duration", nil)
	addLockedDurationTimer   = metrics.NewRegisteredTimer("txpool/add/locked/duration", nil)
	addValidateDurationTimer = metrics.NewRegisteredTimer("txpool/add/validate/duration", nil)
)

// BlockChain defines the minimal set of methods needed to back a tx pool with
// a chain. Exists to allow mocking the live chain out of tests.
type BlockChain interface {
	// Config retrieves the chain's fork configuration.
	Config() *params.ChainConfig

	// CurrentBlock returns the current head of the chain.
	CurrentBlock() *types.Header

	// GetBlock retrieves a specific block, used during pool resets.
	GetBlock(hash common.Hash, number uint64) *types.Block

	// StateAt returns a state database for a given root hash (generally the head).
	StateAt(root common.Hash) (*state.StateDB, error)
}

// Config are the configuration parameters of the transaction pool.
type Config struct {
	Locals    []common.Address // Addresses that should be treated by default as local
	NoLocals  bool             // Whether local transaction handling should be disabled
	Journal   string           // Journal of local transactions to survive node restarts
	Rejournal time.Duration    // Time interval to regenerate the local transaction journal

	// JournalRemote controls whether journaling includes remote transactions or not.
	// When true, all transactions loaded from the journal are treated as remote.
	JournalRemote bool

	PriceLimit uint64 // Minimum gas price to enforce for acceptance into the pool
	PriceBump  uint64 // Minimum price bump percentage to replace an already existing transaction (nonce)

	AccountSlots uint64 // Number of executable transaction slots guaranteed per account
	GlobalSlots  uint64 // Maximum number of executable transaction slots for all accounts
	AccountQueue uint64 // Maximum number of non-executable transaction slots permitted per account
	GlobalQueue  uint64 // Maximum number of non-executable transaction slots for all accounts

	Lifetime time.Duration // Maximum amount of time non-executable transaction are queued

	ReannounceTime    time.Duration // Duration for announcing local pending transactions again
	ReannounceRemotes bool          // Wether reannounce remote transactions or not
}

// DefaultConfig contains the default configurations for the transaction pool.
var DefaultConfig = Config{
	Journal:   "transactions.rlp",
	Rejournal: time.Hour,

	PriceLimit: 1,
	PriceBump:  10,

	AccountSlots: 16,
	GlobalSlots:  4096 + 1024, // urgent + floating queue capacity with 4:1 ratio
	AccountQueue: 64,
	GlobalQueue:  1024,

	Lifetime: 3 * time.Hour,

	ReannounceTime: 10 * 365 * 24 * time.Hour,
}

// sanitize checks the provided user configurations and changes anything that's
// unreasonable or unworkable.
func (config *Config) sanitize() Config {
	conf := *config
	if conf.Rejournal < time.Second {
		log.Warn("Sanitizing invalid txpool journal time", "provided", conf.Rejournal, "updated", time.Second)
		conf.Rejournal = time.Second
	}
	if conf.PriceLimit < 1 {
		log.Warn("Sanitizing invalid txpool price limit", "provided", conf.PriceLimit, "updated", DefaultConfig.PriceLimit)
		conf.PriceLimit = DefaultConfig.PriceLimit
	}
	if conf.PriceBump < 1 {
		log.Warn("Sanitizing invalid txpool price bump", "provided", conf.PriceBump, "updated", DefaultConfig.PriceBump)
		conf.PriceBump = DefaultConfig.PriceBump
	}
	if conf.AccountSlots < 1 {
		log.Warn("Sanitizing invalid txpool account slots", "provided", conf.AccountSlots, "updated", DefaultConfig.AccountSlots)
		conf.AccountSlots = DefaultConfig.AccountSlots
	}
	if conf.GlobalSlots < 1 {
		log.Warn("Sanitizing invalid txpool global slots", "provided", conf.GlobalSlots, "updated", DefaultConfig.GlobalSlots)
		conf.GlobalSlots = DefaultConfig.GlobalSlots
	}
	if conf.AccountQueue < 1 {
		log.Warn("Sanitizing invalid txpool account queue", "provided", conf.AccountQueue, "updated", DefaultConfig.AccountQueue)
		conf.AccountQueue = DefaultConfig.AccountQueue
	}
	if conf.GlobalQueue < 1 {
		log.Warn("Sanitizing invalid txpool global queue", "provided", conf.GlobalQueue, "updated", DefaultConfig.GlobalQueue)
		conf.GlobalQueue = DefaultConfig.GlobalQueue
	}
	if conf.Lifetime < 1 {
		log.Warn("Sanitizing invalid txpool lifetime", "provided", conf.Lifetime, "updated", DefaultConfig.Lifetime)
		conf.Lifetime = DefaultConfig.Lifetime
	}
	if conf.ReannounceTime < time.Minute {
		log.Warn("Sanitizing invalid txpool reannounce time", "provided", conf.ReannounceTime, "updated", time.Minute)
		conf.ReannounceTime = time.Minute
	}
	return conf
}

// LegacyPool contains all currently known transactions. Transactions
// enter the pool when they are received from the network or submitted
// locally. They exit the pool when they are included in the blockchain.
//
// The pool separates processable transactions (which can be applied to the
// current state) and future transactions. Transactions move between those
// two states over time as they are received and processed.
type LegacyPool struct {
	config       Config
	chainconfig  *params.ChainConfig
	chain        BlockChain
	gasTip       atomic.Pointer[big.Int]
	txFeed       event.Feed
	reannoTxFeed event.Feed
	signer       types.Signer
	mu           sync.RWMutex

	currentHead   atomic.Pointer[types.Header] // Current head of the blockchain
	currentState  *state.StateDB               // Current state in the blockchain head
	pendingNonces *noncer                      // Pending state tracking virtual nonces

	locals  *accountSet // Set of local transaction to exempt from eviction rules
	journal *journal    // Journal of local transaction to back up to disk

	reserve txpool.AddressReserver       // Address reserver to ensure exclusivity across subpools
	pending map[common.Address]*list     // All currently processable transactions
	queue   map[common.Address]*list     // Queued but non-processable transactions
	beats   map[common.Address]time.Time // Last heartbeat from each known account
	all     *lookup                      // All transactions to allow lookups
	priced  *pricedList                  // All transactions sorted by price

	pendingCache *cacheForMiner //pending list cache for miner

	reqResetCh      chan *txpoolResetRequest
	reqPromoteCh    chan *accountSet
	queueTxEventCh  chan *types.Transaction
	reorgDoneCh     chan chan struct{}
	reorgShutdownCh chan struct{}  // requests shutdown of scheduleReorgLoop
	wg              sync.WaitGroup // tracks loop, scheduleReorgLoop
	initDoneCh      chan struct{}  // is closed once the pool is initialized (for tests)

	changesSinceReorg int // A counter for how many drops we've performed in-between reorg.

	l1CostFn txpool.L1CostFunc // To apply L1 costs as rollup, optional field, may be nil.
}

type txpoolResetRequest struct {
	oldHead, newHead *types.Header
}

// New creates a new transaction pool to gather, sort and filter inbound
// transactions from the network.
func New(config Config, chain BlockChain) *LegacyPool {
	// Sanitize the input to ensure no vulnerable gas prices are set
	config = (&config).sanitize()

	// Create the transaction pool with its initial settings
	pool := &LegacyPool{
		config:          config,
		chain:           chain,
		chainconfig:     chain.Config(),
		signer:          types.LatestSigner(chain.Config()),
		pending:         make(map[common.Address]*list, 2*config.GlobalSlots),
		queue:           make(map[common.Address]*list, 2*config.GlobalQueue),
		beats:           make(map[common.Address]time.Time),
		all:             newLookup(),
		reqResetCh:      make(chan *txpoolResetRequest),
		reqPromoteCh:    make(chan *accountSet),
		queueTxEventCh:  make(chan *types.Transaction),
		reorgDoneCh:     make(chan chan struct{}),
		reorgShutdownCh: make(chan struct{}),
		initDoneCh:      make(chan struct{}),
		pendingCache:    newCacheForMiner(),
	}
	pool.locals = newAccountSet(pool.signer)
	for _, addr := range config.Locals {
		log.Info("Setting new local account", "address", addr)
		pool.locals.add(addr)
		pool.pendingCache.markLocal(addr)
	}
	pool.priced = newPricedList(pool.all)

	if (!config.NoLocals || config.JournalRemote) && config.Journal != "" {
		pool.journal = newTxJournal(config.Journal)
	}
	return pool
}

// Filter returns whether the given transaction can be consumed by the legacy
// pool, specifically, whether it is a Legacy, AccessList or Dynamic transaction.
func (pool *LegacyPool) Filter(tx *types.Transaction) bool {
	switch tx.Type() {
	case types.LegacyTxType, types.AccessListTxType, types.DynamicFeeTxType:
		return true
	default:
		return false
	}
}

// Init sets the gas price needed to keep a transaction in the pool and the chain
// head to allow balance / nonce checks. The transaction journal will be loaded
// from disk and filtered based on the provided starting settings. The internal
// goroutines will be spun up and the pool deemed operational afterwards.
func (pool *LegacyPool) Init(gasTip *big.Int, head *types.Header, reserve txpool.AddressReserver) error {
	// Set the address reserver to request exclusive access to pooled accounts
	pool.reserve = reserve

	// Set the basic pool parameters
	pool.gasTip.Store(gasTip)

	// Initialize the state with head block, or fallback to empty one in
	// case the head state is not available(might occur when node is not
	// fully synced).
	statedb, err := pool.chain.StateAt(head.Root)
	if err != nil {
		statedb, err = pool.chain.StateAt(types.EmptyRootHash)
	}
	if err != nil {
		return err
	}
	pool.currentHead.Store(head)
	pool.currentState = statedb
	pool.pendingNonces = newNoncer(statedb)

	// Start the reorg loop early, so it can handle requests generated during
	// journal loading.
	pool.wg.Add(1)
	go pool.scheduleReorgLoop()

	// If local transactions and journaling is enabled, load from disk
	if pool.journal != nil {
		add := pool.addLocals
		if pool.config.JournalRemote {
			add = pool.addRemotesSync // Use sync version to match pool.AddLocals
		}
		if err := pool.journal.load(add); err != nil {
			log.Warn("Failed to load transaction journal", "err", err)
		}
		if err := pool.journal.rotate(pool.toJournal()); err != nil {
			log.Warn("Failed to rotate transaction journal", "err", err)
		}
	}
	pool.wg.Add(1)
	go pool.loop()
	return nil
}

// loop is the transaction pool's main event loop, waiting for and reacting to
// outside blockchain events as well as for various reporting and transaction
// eviction events.
func (pool *LegacyPool) loop() {
	defer pool.wg.Done()

	var (
		prevPending, prevQueued, prevStales int

		// Start the stats reporting and transaction eviction tickers
		report     = time.NewTicker(statsReportInterval)
		evict      = time.NewTicker(evictionInterval)
		journal    = time.NewTicker(pool.config.Rejournal)
		reannounce = time.NewTicker(reannounceInterval)
	)
	defer report.Stop()
	defer evict.Stop()
	defer journal.Stop()
	defer reannounce.Stop()

	// Notify tests that the init phase is done
	close(pool.initDoneCh)
	var t0 time.Time
	for {
		select {
		// Handle pool shutdown
		case <-pool.reorgShutdownCh:
			return

		// Handle stats reporting ticks
		case <-report.C:
			pool.mu.RLock()
			t0 = time.Now()
			pending, queued := pool.stats()
			reportDurationTimer.Update(time.Since(t0))
			pool.mu.RUnlock()
			stales := int(pool.priced.stales.Load())

			if pending != prevPending || queued != prevQueued || stales != prevStales {
				log.Debug("Transaction pool status report", "executable", pending, "queued", queued, "stales", stales)
				prevPending, prevQueued, prevStales = pending, queued, stales
			}

		// Handle inactive account transaction eviction
		case <-evict.C:
			pool.mu.Lock()
			t0 = time.Now()
			for addr := range pool.queue {
				// Skip local transactions from the eviction mechanism
				if pool.locals.contains(addr) {
					continue
				}
				// Any non-locals old enough should be removed
				if time.Since(pool.beats[addr]) > pool.config.Lifetime {
					list := pool.queue[addr].Flatten()
					for _, tx := range list {
						pool.removeTx(tx.Hash(), true, true)
					}
					queuedEvictionMeter.Mark(int64(len(list)))
				}
			}
			evitDurationTimer.Update(time.Since(t0))
			pool.mu.Unlock()

		// Handle local transaction journal rotation
		case <-journal.C:
			if pool.journal != nil {
				pool.mu.Lock()
				t0 = time.Now()
				if err := pool.journal.rotate(pool.toJournal()); err != nil {
					log.Warn("Failed to rotate local tx journal", "err", err)
				}
				journalDurationTimer.Update(time.Since(t0))
				pool.mu.Unlock()
			}

		case <-reannounce.C:
			pool.mu.RLock()
			t0 = time.Now()
			reannoTxs := func() []*types.Transaction {
				txs := make([]*types.Transaction, 0)
				for addr, list := range pool.pending {
					if !pool.config.ReannounceRemotes && !pool.locals.contains(addr) {
						continue
					}

					for _, tx := range list.Flatten() {
						// Default ReannounceTime is 10 years, won't announce by default.
						if time.Since(tx.Time()) < pool.config.ReannounceTime {
							break
						}
						txs = append(txs, tx)
						if len(txs) >= txReannoMaxNum {
							return txs
						}
					}
				}
				return txs
			}()
			reannounceDurationTimer.Update(time.Since(t0))
			pool.mu.RUnlock()
			staledMeter.Mark(int64(len(reannoTxs)))
			if len(reannoTxs) > 0 {
				pool.reannoTxFeed.Send(core.ReannoTxsEvent{Txs: reannoTxs})
			}
		}
	}
}

// Close terminates the transaction pool.
func (pool *LegacyPool) Close() error {
	// Terminate the pool reorger and return
	close(pool.reorgShutdownCh)
	pool.wg.Wait()

	if pool.journal != nil {
		pool.journal.close()
	}
	log.Info("Transaction pool stopped")
	return nil
}

// Reset implements txpool.SubPool, allowing the legacy pool's internal state to be
// kept in sync with the main transaction pool's internal state.
func (pool *LegacyPool) Reset(oldHead, newHead *types.Header) {
	wait := pool.requestReset(oldHead, newHead)
	<-wait
}

// SubscribeTransactions registers a subscription for new transaction events,
// supporting feeding only newly seen or also resurrected transactions.
func (pool *LegacyPool) SubscribeTransactions(ch chan<- core.NewTxsEvent, reorgs bool) event.Subscription {
	// The legacy pool has a very messed up internal shuffling, so it's kind of
	// hard to separate newly discovered transaction from resurrected ones. This
	// is because the new txs are added to the queue, resurrected ones too and
	// reorgs run lazily, so separating the two would need a marker.
	return pool.txFeed.Subscribe(ch)
}

// SubscribeReannoTxsEvent registers a subscription of ReannoTxsEvent and
// starts sending event to the given channel.
func (pool *LegacyPool) SubscribeReannoTxsEvent(ch chan<- core.ReannoTxsEvent) event.Subscription {
	return pool.reannoTxFeed.Subscribe(ch)
}

// SetGasTip updates the minimum gas tip required by the transaction pool for a
// new transaction, and drops all transactions below this threshold.
func (pool *LegacyPool) SetGasTip(tip *big.Int) {
	pool.mu.Lock()
	defer pool.mu.Unlock()
	defer func(t0 time.Time) {
		setgastipDurationTimer.Update(time.Since(t0))
	}(time.Now())

	old := pool.gasTip.Load()
	pool.gasTip.Store(new(big.Int).Set(tip))

	// If the min miner fee increased, remove transactions below the new threshold
	if tip.Cmp(old) > 0 {
		// pool.priced is sorted by GasFeeCap, so we have to iterate through pool.all instead
		drop := pool.all.RemotesBelowTip(tip)
		for _, tx := range drop {
			pool.removeTx(tx.Hash(), false, true)
		}
		pool.priced.Removed(len(drop))
	}
	log.Info("Legacy pool tip threshold updated", "tip", tip)
}

// Nonce returns the next nonce of an account, with all transactions executable
// by the pool already applied on top.
func (pool *LegacyPool) Nonce(addr common.Address) uint64 {
	pool.mu.RLock()
	defer pool.mu.RUnlock()
	defer func(t0 time.Time) {
		nonceDurationTimer.Update(time.Since(t0))
	}(time.Now())

	return pool.pendingNonces.get(addr)
}

// Stats retrieves the current pool stats, namely the number of pending and the
// number of queued (non-executable) transactions.
func (pool *LegacyPool) Stats() (int, int) {
	pool.mu.RLock()
	defer pool.mu.RUnlock()
	defer func(t0 time.Time) {
		statusDurationTimer.Update(time.Since(t0))
	}(time.Now())

	return pool.stats()
}

// stats retrieves the current pool stats, namely the number of pending and the
// number of queued (non-executable) transactions.
func (pool *LegacyPool) stats() (int, int) {
	pending := 0
	for _, list := range pool.pending {
		pending += list.Len()
	}
	queued := 0
	for _, list := range pool.queue {
		queued += list.Len()
	}
	return pending, queued
}

// Content retrieves the data content of the transaction pool, returning all the
// pending as well as queued transactions, grouped by account and sorted by nonce.
func (pool *LegacyPool) Content() (map[common.Address][]*types.Transaction, map[common.Address][]*types.Transaction) {
	pool.mu.Lock()
	defer pool.mu.Unlock()
	defer func(t0 time.Time) {
		contentDurationTimer.Update(time.Since(t0))
	}(time.Now())

	pending := make(map[common.Address][]*types.Transaction, len(pool.pending))
	for addr, list := range pool.pending {
		pending[addr] = list.Flatten()
	}
	queued := make(map[common.Address][]*types.Transaction, len(pool.queue))
	for addr, list := range pool.queue {
		queued[addr] = list.Flatten()
	}
	return pending, queued
}

// ContentFrom retrieves the data content of the transaction pool, returning the
// pending as well as queued transactions of this address, grouped by nonce.
func (pool *LegacyPool) ContentFrom(addr common.Address) ([]*types.Transaction, []*types.Transaction) {
	pool.mu.RLock()
	defer pool.mu.RUnlock()
	defer func(t0 time.Time) {
		contentfromDurationTimer.Update(time.Since(t0))
	}(time.Now())

	var pending []*types.Transaction
	if list, ok := pool.pending[addr]; ok {
		pending = list.Flatten()
	}
	var queued []*types.Transaction
	if list, ok := pool.queue[addr]; ok {
		queued = list.Flatten()
	}
	return pending, queued
}

// Pending retrieves all currently processable transactions, grouped by origin
// account and sorted by nonce. The returned transaction set is a copy and can be
// freely modified by calling code.
//
// The enforceTips parameter can be used to do an extra filtering on the pending
// transactions and only return those whose **effective** tip is large enough in
// the next pending execution environment.
func (pool *LegacyPool) Pending(enforceTips bool) map[common.Address][]*txpool.LazyTransaction {
	defer func(t0 time.Time) {
		getPendingDurationTimer.Update(time.Since(t0))
	}(time.Now())
	return pool.pendingCache.pendingTxs(enforceTips)
}

// Locals retrieves the accounts currently considered local by the pool.
func (pool *LegacyPool) Locals() []common.Address {
	defer func(t0 time.Time) {
		getLocalsDurationTimer.Update(time.Since(t0))
	}(time.Now())

	return pool.pendingCache.flattenLocals()
}

// toJournal retrieves all transactions that should be included in the journal,
// grouped by origin account and sorted by nonce.
// The returned transaction set is a copy and can be freely modified by calling code.
func (pool *LegacyPool) toJournal() map[common.Address]types.Transactions {
	if !pool.config.JournalRemote {
		return pool.local()
	}
	txs := make(map[common.Address]types.Transactions)
	for addr, pending := range pool.pending {
		txs[addr] = append(txs[addr], pending.Flatten()...)
	}
	for addr, queued := range pool.queue {
		txs[addr] = append(txs[addr], queued.Flatten()...)
	}
	return txs
}

// local retrieves all currently known local transactions, grouped by origin
// account and sorted by nonce. The returned transaction set is a copy and can be
// freely modified by calling code.
func (pool *LegacyPool) local() map[common.Address]types.Transactions {
	txs := make(map[common.Address]types.Transactions)
	for addr := range pool.locals.accounts {
		if pending := pool.pending[addr]; pending != nil {
			txs[addr] = append(txs[addr], pending.Flatten()...)
		}
		if queued := pool.queue[addr]; queued != nil {
			txs[addr] = append(txs[addr], queued.Flatten()...)
		}
	}
	return txs
}

// validateTxBasics checks whether a transaction is valid according to the consensus
// rules, but does not check state-dependent validation such as sufficient balance.
// This check is meant as an early check which only needs to be performed once,
// and does not require the pool mutex to be held.
func (pool *LegacyPool) validateTxBasics(tx *types.Transaction, local bool) error {
	opts := &txpool.ValidationOptions{
		Config: pool.chainconfig,
		Accept: 0 |
			1<<types.LegacyTxType |
			1<<types.AccessListTxType |
			1<<types.DynamicFeeTxType,
		MaxSize: txMaxSize,
		MinTip:  pool.gasTip.Load(),
	}
	if local {
		opts.MinTip = new(big.Int)
	}
	if err := txpool.ValidateTransaction(tx, pool.currentHead.Load(), pool.signer, opts); err != nil {
		return err
	}
	return nil
}

// validateTx checks whether a transaction is valid according to the consensus
// rules and adheres to some heuristic limits of the local node (price and size).
func (pool *LegacyPool) validateTx(tx *types.Transaction, local bool) error {
	opts := &txpool.ValidationOptionsWithState{
		State: pool.currentState,

		FirstNonceGap: nil, // Pool allows arbitrary arrival order, don't invalidate nonce gaps
		UsedAndLeftSlots: func(addr common.Address) (int, int) {
			pool.mu.RLock()
			defer pool.mu.RUnlock()
			var have int
			if list := pool.pending[addr]; list != nil {
				have += list.Len()
			}
			if list := pool.queue[addr]; list != nil {
				have += list.Len()
			}
			return have, math.MaxInt
		},
		ExistingExpenditure: func(addr common.Address) *big.Int {
			pool.mu.RLock()
			defer pool.mu.RUnlock()
			if list := pool.pending[addr]; list != nil {
				return list.totalcost
			}
			return new(big.Int)
		},
		ExistingCost: func(addr common.Address, nonce uint64) *big.Int {
			pool.mu.RLock()
			defer pool.mu.RUnlock()
			if list := pool.pending[addr]; list != nil {
				if tx := list.txs.Get(nonce); tx != nil {
					cost := tx.Cost()
					if pool.l1CostFn != nil {
						if l1Cost := pool.l1CostFn(tx.RollupDataGas()); l1Cost != nil { // add rollup cost
							cost = cost.Add(cost, l1Cost)
						}
					}
					return cost
				}
			}
			return nil
		},
		L1CostFn: pool.l1CostFn,
	}
	if err := txpool.ValidateTransactionWithState(tx, pool.signer, opts); err != nil {
		return err
	}
	return nil
}

// add validates a transaction and inserts it into the non-executable queue for later
// pending promotion and execution. If the transaction is a replacement for an already
// pending or queued one, it overwrites the previous transaction if its price is higher.
//
// If a newly added transaction is marked as local, its sending account will be
// added to the allowlist, preventing any associated transaction from being dropped
// out of the pool due to pricing constraints.
func (pool *LegacyPool) add(tx *types.Transaction, local bool) (replaced bool, err error) {
	// If the transaction is already known, discard it
	hash := tx.Hash()
	if pool.all.Get(hash) != nil {
		log.Trace("Discarding already known transaction", "hash", hash)
		knownTxMeter.Mark(1)
		return false, ErrAlreadyKnown
	}
	// Make the local flag. If it's from local source or it's from the network but
	// the sender is marked as local previously, treat it as the local transaction.
	isLocal := local || pool.locals.containsTx(tx)

	// If the transaction fails basic validation, discard it
	t0 := time.Now()
	err = pool.validateTx(tx, isLocal)
	addValidateDurationTimer.Update(time.Since(t0))
	if err != nil {
		log.Trace("Discarding invalid transaction", "hash", hash, "err", err)
		invalidTxMeter.Mark(1)
		return false, err
	}
	pool.mu.Lock()
	defer pool.mu.Unlock()
	// already validated by this point
	from, _ := types.Sender(pool.signer, tx)

	// If the address is not yet known, request exclusivity to track the account
	// only by this subpool until all transactions are evicted
	var (
		_, hasPending = pool.pending[from]
		_, hasQueued  = pool.queue[from]
	)
	if !hasPending && !hasQueued {
		if err := pool.reserve(from, true); err != nil {
			return false, err
		}
		defer func() {
			// If the transaction is rejected by some post-validation check, remove
			// the lock on the reservation set.
			//
			// Note, `err` here is the named error return, which will be initialized
			// by a return statement before running deferred methods. Take care with
			// removing or subscoping err as it will break this clause.
			if err != nil {
				pool.reserve(from, false)
			}
		}()
	}
	// If the transaction pool is full, discard underpriced transactions
	if uint64(pool.all.Slots()+numSlots(tx)) > pool.config.GlobalSlots+pool.config.GlobalQueue {
		// If the new transaction is underpriced, don't accept it
		if !isLocal && pool.priced.Underpriced(tx) {
			log.Trace("Discarding underpriced transaction", "hash", hash, "gasTipCap", tx.GasTipCap(), "gasFeeCap", tx.GasFeeCap())
			underpricedTxMeter.Mark(1)
			return false, txpool.ErrUnderpriced
		}

		// We're about to replace a transaction. The reorg does a more thorough
		// analysis of what to remove and how, but it runs async. We don't want to
		// do too many replacements between reorg-runs, so we cap the number of
		// replacements to 25% of the slots
		if pool.changesSinceReorg > int(pool.config.GlobalSlots/4) {
			throttleTxMeter.Mark(1)
			return false, ErrTxPoolOverflow
		}

		// New transaction is better than our worse ones, make room for it.
		// If it's a local transaction, forcibly discard all available transactions.
		// Otherwise if we can't make enough room for new one, abort the operation.
		drop, success := pool.priced.Discard(pool.all.Slots()-int(pool.config.GlobalSlots+pool.config.GlobalQueue)+numSlots(tx), isLocal)

		// Special case, we still can't make the room for the new remote one.
		if !isLocal && !success {
			log.Trace("Discarding overflown transaction", "hash", hash)
			overflowedTxMeter.Mark(1)
			return false, ErrTxPoolOverflow
		}

		// If the new transaction is a future transaction it should never churn pending transactions
		if !isLocal && pool.isGapped(from, tx) {
			var replacesPending bool
			for _, dropTx := range drop {
				dropSender, _ := types.Sender(pool.signer, dropTx)
				if list := pool.pending[dropSender]; list != nil && list.Contains(dropTx.Nonce()) {
					replacesPending = true
					break
				}
			}
			// Add all transactions back to the priced queue
			if replacesPending {
				for _, dropTx := range drop {
					pool.priced.Put(dropTx, false)
				}
				log.Trace("Discarding future transaction replacing pending tx", "hash", hash)
				txpool.Meter(txpool.FutureReplacePending).Mark(1)
				return false, txpool.ErrFutureReplacePending
			}
		}

		// Kick out the underpriced remote transactions.
		for _, tx := range drop {
			log.Trace("Discarding freshly underpriced transaction", "hash", tx.Hash(), "gasTipCap", tx.GasTipCap(), "gasFeeCap", tx.GasFeeCap())
			underpricedTxMeter.Mark(1)

			sender, _ := types.Sender(pool.signer, tx)
			dropped := pool.removeTx(tx.Hash(), false, sender != from) // Don't unreserve the sender of the tx being added if last from the acc

			pool.changesSinceReorg += dropped
		}
	}

	// Try to replace an existing transaction in the pending pool
	if list := pool.pending[from]; list != nil && list.Contains(tx.Nonce()) {
		// Nonce already pending, check if required price bump is met
		inserted, old := list.Add(tx, pool.config.PriceBump, pool.l1CostFn)
		if !inserted {
			pendingDiscardMeter.Mark(1)
			return false, txpool.ErrReplaceUnderpriced
		}
		// New transaction is better, replace old one
		pool.pendingCache.add([]*types.Transaction{tx}, pool.signer)
		if old != nil {
			pool.pendingCache.del([]*types.Transaction{old}, pool.signer)
			pool.all.Remove(old.Hash())
			pool.priced.Removed(1)
			pendingReplaceMeter.Mark(1)
		}
		pool.all.Add(tx, isLocal)
		pool.priced.Put(tx, isLocal)
		pool.journalTx(from, tx)
		pool.queueTxEvent(tx)
		log.Trace("Pooled new executable transaction", "hash", hash, "from", from, "to", tx.To())

		// Successful promotion, bump the heartbeat
		pool.beats[from] = time.Now()
		return old != nil, nil
	}
	// New transaction isn't replacing a pending one, push into queue
	replaced, err = pool.enqueueTx(hash, tx, isLocal, true)
	if err != nil {
		return false, err
	}
	// Mark local addresses and journal local transactions
	if local && !pool.locals.contains(from) {
		log.Info("Setting new local account", "address", from)
		pool.locals.add(from)
		pool.pendingCache.markLocal(from)
		pool.priced.Removed(pool.all.RemoteToLocals(pool.locals)) // Migrate the remotes if it's marked as local first time.
	}
	if isLocal {
		localGauge.Inc(1)
	}
	pool.journalTx(from, tx)

	log.Trace("Pooled new future transaction", "hash", hash, "from", from, "to", tx.To())
	return replaced, nil
}

// isGapped reports whether the given transaction is immediately executable.
func (pool *LegacyPool) isGapped(from common.Address, tx *types.Transaction) bool {
	// Short circuit if transaction falls within the scope of the pending list
	// or matches the next pending nonce which can be promoted as an executable
	// transaction afterwards. Note, the tx staleness is already checked in
	// 'validateTx' function previously.
	next := pool.pendingNonces.get(from)
	if tx.Nonce() <= next {
		return false
	}
	// The transaction has a nonce gap with pending list, it's only considered
	// as executable if transactions in queue can fill up the nonce gap.
	queue, ok := pool.queue[from]
	if !ok {
		return true
	}
	for nonce := next; nonce < tx.Nonce(); nonce++ {
		if !queue.Contains(nonce) {
			return true // txs in queue can't fill up the nonce gap
		}
	}
	return false
}

// enqueueTx inserts a new transaction into the non-executable transaction queue.
//
// Note, this method assumes the pool lock is held!
func (pool *LegacyPool) enqueueTx(hash common.Hash, tx *types.Transaction, local bool, addAll bool) (bool, error) {
	// Try to insert the transaction into the future queue
	from, _ := types.Sender(pool.signer, tx) // already validated
	if pool.queue[from] == nil {
		pool.queue[from] = newList(false)
	}
	inserted, old := pool.queue[from].Add(tx, pool.config.PriceBump, pool.l1CostFn)
	if !inserted {
		// An older transaction was better, discard this
		queuedDiscardMeter.Mark(1)
		return false, txpool.ErrReplaceUnderpriced
	}
	// Discard any previous transaction and mark this
	if old != nil {
		pool.all.Remove(old.Hash())
		pool.priced.Removed(1)
		queuedReplaceMeter.Mark(1)
	} else {
		// Nothing was replaced, bump the queued counter
		queuedGauge.Inc(1)
	}
	// If the transaction isn't in lookup set but it's expected to be there,
	// show the error log.
	if pool.all.Get(hash) == nil && !addAll {
		txpool.Meter(txpool.MissingTransaction).Mark(1)
		log.Error("Missing transaction in lookup set, please report the issue", "hash", hash)
	}
	if addAll {
		pool.all.Add(tx, local)
		pool.priced.Put(tx, local)
	}
	// If we never record the heartbeat, do it right now.
	if _, exist := pool.beats[from]; !exist {
		pool.beats[from] = time.Now()
	}
	return old != nil, nil
}

// journalTx adds the specified transaction to the local disk journal if it is
// deemed to have been sent from a local account.
func (pool *LegacyPool) journalTx(from common.Address, tx *types.Transaction) {
	// Only journal if it's enabled and the transaction is local
	if pool.journal == nil || (!pool.config.JournalRemote && !pool.locals.contains(from)) {
		return
	}
	if err := pool.journal.insert(tx); err != nil {
		log.Warn("Failed to journal local transaction", "err", err)
	}
}

// promoteTx adds a transaction to the pending (processable) list of transactions
// and returns whether it was inserted or an older was better.
//
// Note, this method assumes the pool lock is held!
func (pool *LegacyPool) promoteTx(addr common.Address, hash common.Hash, tx *types.Transaction) bool {
	// Try to insert the transaction into the pending queue
	if pool.pending[addr] == nil {
		pool.pending[addr] = newList(true)
	}
	list := pool.pending[addr]

	inserted, old := list.Add(tx, pool.config.PriceBump, pool.l1CostFn)
	if !inserted {
		// An older transaction was better, discard this
		pool.all.Remove(hash)
		pool.priced.Removed(1)
		pendingDiscardMeter.Mark(1)
		return false
	}
	// Otherwise discard any previous transaction and mark this
	pool.pendingCache.add([]*types.Transaction{tx}, pool.signer)
	if old != nil {
		pool.all.Remove(old.Hash())
		pool.priced.Removed(1)
		pendingReplaceMeter.Mark(1)
		pool.pendingCache.del([]*types.Transaction{old}, pool.signer)
	} else {
		// Nothing was replaced, bump the pending counter
		pendingGauge.Inc(1)
	}
	// Set the potentially new pending nonce and notify any subsystems of the new tx
	pool.pendingNonces.set(addr, tx.Nonce()+1)

	// Successful promotion, bump the heartbeat
	pool.beats[addr] = time.Now()
	return true
}

// addLocals enqueues a batch of transactions into the pool if they are valid, marking the
// senders as local ones, ensuring they go around the local pricing constraints.
//
// This method is used to add transactions from the RPC API and performs synchronous pool
// reorganization and event propagation.
func (pool *LegacyPool) addLocals(txs []*types.Transaction) []error {
	return pool.Add(txs, !pool.config.NoLocals, true)
}

// addLocal enqueues a single local transaction into the pool if it is valid. This is
// a convenience wrapper around addLocals.
func (pool *LegacyPool) addLocal(tx *types.Transaction) error {
	errs := pool.addLocals([]*types.Transaction{tx})
	return errs[0]
}

// addRemotes enqueues a batch of transactions into the pool if they are valid. If the
// senders are not among the locally tracked ones, full pricing constraints will apply.
//
// This method is used to add transactions from the p2p network and does not wait for pool
// reorganization and internal event propagation.
func (pool *LegacyPool) addRemotes(txs []*types.Transaction) []error {
	return pool.Add(txs, false, false)
}

// addRemote enqueues a single transaction into the pool if it is valid. This is a convenience
// wrapper around addRemotes.
func (pool *LegacyPool) addRemote(tx *types.Transaction) error {
	errs := pool.addRemotes([]*types.Transaction{tx})
	return errs[0]
}

// addRemotesSync is like addRemotes, but waits for pool reorganization. Tests use this method.
func (pool *LegacyPool) addRemotesSync(txs []*types.Transaction) []error {
	return pool.Add(txs, false, true)
}

// This is like addRemotes with a single transaction, but waits for pool reorganization. Tests use this method.
func (pool *LegacyPool) addRemoteSync(tx *types.Transaction) error {
	return pool.Add([]*types.Transaction{tx}, false, true)[0]
}

// Add enqueues a batch of transactions into the pool if they are valid. Depending
// on the local flag, full pricing constraints will or will not be applied.
//
// If sync is set, the method will block until all internal maintenance related
// to the add is finished. Only use this during tests for determinism!
func (pool *LegacyPool) Add(txs []*types.Transaction, local, sync bool) []error {
	defer func(t0 time.Time) {
		addDurationTimer.Update(time.Since(t0))
	}(time.Now())
	// Do not treat as local if local transactions have been disabled
	local = local && !pool.config.NoLocals

	// Filter out known ones without obtaining the pool lock or recovering signatures
	var (
		errs = make([]error, len(txs))
		news = make([]*types.Transaction, 0, len(txs))
	)
	for i, tx := range txs {
		// If the transaction is known, pre-set the error slot
		if pool.all.Get(tx.Hash()) != nil {
			errs[i] = ErrAlreadyKnown
			knownTxMeter.Mark(1)
			continue
		}
		// Exclude transactions with basic errors, e.g invalid signatures and
		// insufficient intrinsic gas as soon as possible and cache senders
		// in transactions before obtaining lock
		if err := pool.validateTxBasics(tx, local); err != nil {
			errs[i] = err
			invalidTxMeter.Mark(1)
			continue
		}
		// Accumulate all unknown transactions for deeper processing
		news = append(news, tx)
	}
	if len(news) == 0 {
		return errs
	}

	// Process all the new transaction and merge any errors into the original slice
<<<<<<< HEAD
	t0 := time.Now()
	pool.mu.Lock()
	t1 := time.Now()
	newErrs, dirtyAddrs := pool.addTxsLocked(news, local)
	addLockedDurationTimer.Update(time.Since(t1))
	pool.mu.Unlock()
	addBlockingDurationTimer.Update(time.Since(t0))
=======
	newErrs, dirtyAddrs := pool.addTxsLocked(news, local)
>>>>>>> 399f1db7

	var nilSlot = 0
	for _, err := range newErrs {
		for errs[nilSlot] != nil {
			nilSlot++
		}
		errs[nilSlot] = err
		nilSlot++
	}
	// Reorg the pool internals if needed and return
	done := pool.requestPromoteExecutables(dirtyAddrs)
	if sync {
		<-done
	}
	return errs
}

// addTxsLocked attempts to queue a batch of transactions if they are valid.
// The transaction pool lock must be held.
func (pool *LegacyPool) addTxsLocked(txs []*types.Transaction, local bool) ([]error, *accountSet) {
	dirty := newAccountSet(pool.signer)
	errs := make([]error, len(txs))
	for i, tx := range txs {
		replaced, err := pool.add(tx, local)
		errs[i] = err
		if err == nil && !replaced {
			dirty.addTx(tx)
			validTxMeter.Mark(1)
		}
	}
	return errs, dirty
}

// Status returns the status (unknown/pending/queued) of a batch of transactions
// identified by their hashes.
func (pool *LegacyPool) Status(hash common.Hash) txpool.TxStatus {
	tx := pool.get(hash)
	if tx == nil {
		return txpool.TxStatusUnknown
	}
	from, _ := types.Sender(pool.signer, tx) // already validated

	pool.mu.RLock()
	defer pool.mu.RUnlock()

	if txList := pool.pending[from]; txList != nil && txList.txs.items[tx.Nonce()] != nil {
		return txpool.TxStatusPending
	} else if txList := pool.queue[from]; txList != nil && txList.txs.items[tx.Nonce()] != nil {
		return txpool.TxStatusQueued
	}
	return txpool.TxStatusUnknown
}

// Get returns a transaction if it is contained in the pool and nil otherwise.
func (pool *LegacyPool) Get(hash common.Hash) *types.Transaction {
	tx := pool.get(hash)
	if tx == nil {
		return nil
	}
	return tx
}

// get returns a transaction if it is contained in the pool and nil otherwise.
func (pool *LegacyPool) get(hash common.Hash) *types.Transaction {
	return pool.all.Get(hash)
}

// Has returns an indicator whether txpool has a transaction cached with the
// given hash.
func (pool *LegacyPool) Has(hash common.Hash) bool {
	return pool.all.Get(hash) != nil
}

// removeTx removes a single transaction from the queue, moving all subsequent
// transactions back to the future queue.
//
// In unreserve is false, the account will not be relinquished to the main txpool
// even if there are no more references to it. This is used to handle a race when
// a tx being added, and it evicts a previously scheduled tx from the same account,
// which could lead to a premature release of the lock.
//
// Returns the number of transactions removed from the pending queue.
func (pool *LegacyPool) removeTx(hash common.Hash, outofbound bool, unreserve bool) int {
	// Fetch the transaction we wish to delete
	tx := pool.all.Get(hash)
	if tx == nil {
		return 0
	}
	addr, _ := types.Sender(pool.signer, tx) // already validated during insertion

	// If after deletion there are no more transactions belonging to this account,
	// relinquish the address reservation. It's a bit convoluted do this, via a
	// defer, but it's safer vs. the many return pathways.
	if unreserve {
		defer func() {
			var (
				_, hasPending = pool.pending[addr]
				_, hasQueued  = pool.queue[addr]
			)
			if !hasPending && !hasQueued {
				pool.reserve(addr, false)
			}
		}()
	}
	// Remove it from the list of known transactions
	pool.all.Remove(hash)
	if outofbound {
		pool.priced.Removed(1)
	}
	if pool.locals.contains(addr) {
		localGauge.Dec(1)
	}
	// Remove the transaction from the pending lists and reset the account nonce
	if pending := pool.pending[addr]; pending != nil {
		if removed, invalids := pending.Remove(tx); removed {
			// If no more pending transactions are left, remove the list
			if pending.Empty() {
				delete(pool.pending, addr)
			}
			// Postpone any invalidated transactions
			for _, tx := range invalids {
				// Internal shuffle shouldn't touch the lookup set.
				pool.enqueueTx(tx.Hash(), tx, false, false)
			}
			// Update the account nonce if needed
			pool.pendingNonces.setIfLower(addr, tx.Nonce())
			// Reduce the pending counter
			pool.pendingCache.del(append(invalids, tx), pool.signer)
			pendingGauge.Dec(int64(1 + len(invalids)))
			return 1 + len(invalids)
		}
	}
	// Transaction is in the future queue
	if future := pool.queue[addr]; future != nil {
		if removed, _ := future.Remove(tx); removed {
			// Reduce the queued counter
			queuedGauge.Dec(1)
		}
		if future.Empty() {
			delete(pool.queue, addr)
			delete(pool.beats, addr)
		}
	}
	return 0
}

// requestReset requests a pool reset to the new head block.
// The returned channel is closed when the reset has occurred.
func (pool *LegacyPool) requestReset(oldHead *types.Header, newHead *types.Header) chan struct{} {
	select {
	case pool.reqResetCh <- &txpoolResetRequest{oldHead, newHead}:
		return <-pool.reorgDoneCh
	case <-pool.reorgShutdownCh:
		return pool.reorgShutdownCh
	}
}

// requestPromoteExecutables requests transaction promotion checks for the given addresses.
// The returned channel is closed when the promotion checks have occurred.
func (pool *LegacyPool) requestPromoteExecutables(set *accountSet) chan struct{} {
	select {
	case pool.reqPromoteCh <- set:
		return <-pool.reorgDoneCh
	case <-pool.reorgShutdownCh:
		return pool.reorgShutdownCh
	}
}

// queueTxEvent enqueues a transaction event to be sent in the next reorg run.
func (pool *LegacyPool) queueTxEvent(tx *types.Transaction) {
	select {
	case pool.queueTxEventCh <- tx:
	case <-pool.reorgShutdownCh:
	}
}

// scheduleReorgLoop schedules runs of reset and promoteExecutables. Code above should not
// call those methods directly, but request them being run using requestReset and
// requestPromoteExecutables instead.
func (pool *LegacyPool) scheduleReorgLoop() {
	defer pool.wg.Done()

	var (
		curDone       chan struct{} // non-nil while runReorg is active
		nextDone      = make(chan struct{})
		launchNextRun bool
		reset         *txpoolResetRequest
		dirtyAccounts *accountSet
		queuedEvents  = make(map[common.Address]*sortedMap)
	)
	for {
		// Launch next background reorg if needed
		if curDone == nil && launchNextRun {
			// Run the background reorg and announcements
			go pool.runReorg(nextDone, reset, dirtyAccounts, queuedEvents)

			// Prepare everything for the next round of reorg
			curDone, nextDone = nextDone, make(chan struct{})
			launchNextRun = false

			reset, dirtyAccounts = nil, nil
			queuedEvents = make(map[common.Address]*sortedMap)
		}

		select {
		case req := <-pool.reqResetCh:
			// Reset request: update head if request is already pending.
			if reset == nil {
				reset = req
			} else {
				reset.newHead = req.newHead
			}
			launchNextRun = true
			pool.reorgDoneCh <- nextDone

		case req := <-pool.reqPromoteCh:
			// Promote request: update address set if request is already pending.
			if dirtyAccounts == nil {
				dirtyAccounts = req
			} else {
				dirtyAccounts.merge(req)
			}
			launchNextRun = true
			pool.reorgDoneCh <- nextDone

		case tx := <-pool.queueTxEventCh:
			// Queue up the event, but don't schedule a reorg. It's up to the caller to
			// request one later if they want the events sent.
			addr, _ := types.Sender(pool.signer, tx)
			if _, ok := queuedEvents[addr]; !ok {
				queuedEvents[addr] = newSortedMap()
			}
			queuedEvents[addr].Put(tx)

		case <-curDone:
			curDone = nil

		case <-pool.reorgShutdownCh:
			// Wait for current run to finish.
			if curDone != nil {
				<-curDone
			}
			close(nextDone)
			return
		}
	}
}

// runReorg runs reset and promoteExecutables on behalf of scheduleReorgLoop.
func (pool *LegacyPool) runReorg(done chan struct{}, reset *txpoolResetRequest, dirtyAccounts *accountSet, events map[common.Address]*sortedMap) {
	defer func(t0 time.Time) {
		reorgDurationTimer.Update(time.Since(t0))
	}(time.Now())
	defer close(done)

	var promoteAddrs []common.Address
	if dirtyAccounts != nil && reset == nil {
		// Only dirty accounts need to be promoted, unless we're resetting.
		// For resets, all addresses in the tx queue will be promoted and
		// the flatten operation can be avoided.
		promoteAddrs = dirtyAccounts.flatten()
	}
	pool.mu.Lock()
	treset := time.Now()
	if reset != nil {
		// Reset from the old head to the new, rescheduling any reorged transactions
		pool.reset(reset.oldHead, reset.newHead)

		// Nonces were reset, discard any events that became stale
		for addr := range events {
			events[addr].Forward(pool.pendingNonces.get(addr))
			if events[addr].Len() == 0 {
				delete(events, addr)
			}
		}
		// Reset needs promote for all addresses
		promoteAddrs = make([]common.Address, 0, len(pool.queue))
		for addr := range pool.queue {
			promoteAddrs = append(promoteAddrs, addr)
		}
	}
	// Check for pending transactions for every account that sent new ones
	promoted := pool.promoteExecutables(promoteAddrs)

	// If a new block appeared, validate the pool of pending transactions. This will
	// remove any transaction that has been included in the block or was invalidated
	// because of another transaction (e.g. higher gas price).
	if reset != nil {
		t0 := time.Now()
		pool.demoteUnexecutables()
		demoteDurationTimer.Update(time.Since(t0))
		var pendingBaseFee = pool.priced.urgent.baseFee
		if reset.newHead != nil {
			if pool.chainconfig.IsLondon(new(big.Int).Add(reset.newHead.Number, big.NewInt(1))) {
				pendingBaseFee = eip1559.CalcBaseFee(pool.chainconfig, reset.newHead, reset.newHead.Time+1)
				pool.priced.SetBaseFee(pendingBaseFee)
			} else {
				pool.priced.Reheap()
			}
		}
		go pool.pendingCache.dump(pool, pool.gasTip.Load(), pendingBaseFee)
		// Update all accounts to the latest known pending nonce
		nonces := make(map[common.Address]uint64, len(pool.pending))
		for addr, list := range pool.pending {
			highestPending := list.LastElement()
			nonces[addr] = highestPending.Nonce() + 1
		}
		pool.pendingNonces.setAll(nonces)
	}
	// Ensure pool.queue and pool.pending sizes stay within the configured limits.
	t0 := time.Now()
	pool.truncatePending()
	pool.truncateQueue()
	truncateDurationTimer.Update(time.Since(t0))

	dropBetweenReorgHistogram.Update(int64(pool.changesSinceReorg))
	pool.changesSinceReorg = 0 // Reset change counter
	if reset != nil {
		reorgWithResetDurationTimer.Update(time.Since(treset))
	}
	pool.mu.Unlock()

	// Notify subsystems for newly added transactions
	for _, tx := range promoted {
		addr, _ := types.Sender(pool.signer, tx)
		if _, ok := events[addr]; !ok {
			events[addr] = newSortedMap()
		}
		events[addr].Put(tx)
	}
	if len(events) > 0 {
		var txs []*types.Transaction
		for _, set := range events {
			txs = append(txs, set.Flatten()...)
		}
		pool.txFeed.Send(core.NewTxsEvent{Txs: txs})
	}
}

// reset retrieves the current state of the blockchain and ensures the content
// of the transaction pool is valid with regard to the chain state.
func (pool *LegacyPool) reset(oldHead, newHead *types.Header) {
	// If we're reorging an old state, reinject all dropped transactions
	var reinject types.Transactions

	if oldHead != nil && oldHead.Hash() != newHead.ParentHash {
		// If the reorg is too deep, avoid doing it (will happen during fast sync)
		oldNum := oldHead.Number.Uint64()
		newNum := newHead.Number.Uint64()

		if depth := uint64(math.Abs(float64(oldNum) - float64(newNum))); depth > 64 {
			log.Debug("Skipping deep transaction reorg", "depth", depth)
		} else {
			// Reorg seems shallow enough to pull in all transactions into memory
			var (
				rem = pool.chain.GetBlock(oldHead.Hash(), oldHead.Number.Uint64())
				add = pool.chain.GetBlock(newHead.Hash(), newHead.Number.Uint64())
			)
			if rem == nil {
				// This can happen if a setHead is performed, where we simply discard the old
				// head from the chain.
				// If that is the case, we don't have the lost transactions anymore, and
				// there's nothing to add
				if newNum >= oldNum {
					// If we reorged to a same or higher number, then it's not a case of setHead
					log.Warn("Transaction pool reset with missing old head",
						"old", oldHead.Hash(), "oldnum", oldNum, "new", newHead.Hash(), "newnum", newNum)
					return
				}
				// If the reorg ended up on a lower number, it's indicative of setHead being the cause
				log.Debug("Skipping transaction reset caused by setHead",
					"old", oldHead.Hash(), "oldnum", oldNum, "new", newHead.Hash(), "newnum", newNum)
				// We still need to update the current state s.th. the lost transactions can be readded by the user
			} else {
				if add == nil {
					// if the new head is nil, it means that something happened between
					// the firing of newhead-event and _now_: most likely a
					// reorg caused by sync-reversion or explicit sethead back to an
					// earlier block.
					log.Warn("Transaction pool reset with missing new head", "number", newHead.Number, "hash", newHead.Hash())
					return
				}
				var discarded, included types.Transactions
				for rem.NumberU64() > add.NumberU64() {
					discarded = append(discarded, rem.Transactions()...)
					if rem = pool.chain.GetBlock(rem.ParentHash(), rem.NumberU64()-1); rem == nil {
						log.Error("Unrooted old chain seen by tx pool", "block", oldHead.Number, "hash", oldHead.Hash())
						return
					}
				}
				for add.NumberU64() > rem.NumberU64() {
					included = append(included, add.Transactions()...)
					if add = pool.chain.GetBlock(add.ParentHash(), add.NumberU64()-1); add == nil {
						log.Error("Unrooted new chain seen by tx pool", "block", newHead.Number, "hash", newHead.Hash())
						return
					}
				}
				for rem.Hash() != add.Hash() {
					discarded = append(discarded, rem.Transactions()...)
					if rem = pool.chain.GetBlock(rem.ParentHash(), rem.NumberU64()-1); rem == nil {
						log.Error("Unrooted old chain seen by tx pool", "block", oldHead.Number, "hash", oldHead.Hash())
						return
					}
					included = append(included, add.Transactions()...)
					if add = pool.chain.GetBlock(add.ParentHash(), add.NumberU64()-1); add == nil {
						log.Error("Unrooted new chain seen by tx pool", "block", newHead.Number, "hash", newHead.Hash())
						return
					}
				}
				lost := make([]*types.Transaction, 0, len(discarded))
				for _, tx := range types.TxDifference(discarded, included) {
					if pool.Filter(tx) {
						lost = append(lost, tx)
					}
				}
				reinject = lost
			}
		}
	}
	// Initialize the internal state to the current head
	if newHead == nil {
		newHead = pool.chain.CurrentBlock() // Special case during testing
	}
	statedb, err := pool.chain.StateAt(newHead.Root)
	if err != nil {
		log.Error("Failed to reset txpool state", "err", err)
		return
	}
	pool.currentHead.Store(newHead)
	pool.currentState = statedb
	pool.pendingNonces = newNoncer(statedb)

	costFn := types.NewL1CostFunc(pool.chainconfig, statedb)
	pool.l1CostFn = func(dataGas types.RollupGasData) *big.Int {
		return costFn(newHead.Number.Uint64(), newHead.Time, dataGas, false)
	}

	// Inject any transactions discarded due to reorgs
	log.Debug("Reinjecting stale transactions", "count", len(reinject))
	core.SenderCacher.Recover(pool.signer, reinject)
	pool.addTxsLocked(reinject, false)
}

// promoteExecutables moves transactions that have become processable from the
// future queue to the set of pending transactions. During this process, all
// invalidated transactions (low nonce, low balance) are deleted.
func (pool *LegacyPool) promoteExecutables(accounts []common.Address) []*types.Transaction {
	// Track the promoted transactions to broadcast them at once
	var promoted []*types.Transaction

	// Iterate over all accounts and promote any executable transactions
	gasLimit := txpool.EffectiveGasLimit(pool.chainconfig, pool.currentHead.Load().GasLimit)
	for _, addr := range accounts {
		list := pool.queue[addr]
		if list == nil {
			continue // Just in case someone calls with a non existing account
		}
		// Drop all transactions that are deemed too old (low nonce)
		forwards := list.Forward(pool.currentState.GetNonce(addr))
		for _, tx := range forwards {
			hash := tx.Hash()
			pool.all.Remove(hash)
		}
		log.Trace("Removed old queued transactions", "count", len(forwards))
		balance := pool.currentState.GetBalance(addr)
		if !list.Empty() && pool.l1CostFn != nil {
			// Reduce the cost-cap by L1 rollup cost of the first tx if necessary. Other txs will get filtered out afterwards.
			el := list.txs.FirstElement()
			if l1Cost := pool.l1CostFn(el.RollupDataGas()); l1Cost != nil {
				balance = new(big.Int).Sub(balance, l1Cost) // negative big int is fine
			}
		}
		// Drop all transactions that are too costly (low balance or out of gas)
		drops, _ := list.Filter(balance, gasLimit)
		for _, tx := range drops {
			hash := tx.Hash()
			pool.all.Remove(hash)
		}
		log.Trace("Removed unpayable queued transactions", "count", len(drops))
		queuedNofundsMeter.Mark(int64(len(drops)))

		// Gather all executable transactions and promote them
		readies := list.Ready(pool.pendingNonces.get(addr))
		for _, tx := range readies {
			hash := tx.Hash()
			if pool.promoteTx(addr, hash, tx) {
				promoted = append(promoted, tx)
			}
			log.Trace("Promoted queued transaction", "hash", hash)
		}
		log.Trace("Promoted queued transactions", "count", len(promoted))
		queuedGauge.Dec(int64(len(readies)))

		// Drop all transactions over the allowed limit
		var caps types.Transactions
		if !pool.locals.contains(addr) {
			caps = list.Cap(int(pool.config.AccountQueue))
			for _, tx := range caps {
				hash := tx.Hash()
				pool.all.Remove(hash)
				log.Trace("Removed cap-exceeding queued transaction", "hash", hash)
			}
			queuedRateLimitMeter.Mark(int64(len(caps)))
		}
		// Mark all the items dropped as removed
		pool.priced.Removed(len(forwards) + len(drops) + len(caps))
		queuedGauge.Dec(int64(len(forwards) + len(drops) + len(caps)))
		if pool.locals.contains(addr) {
			localGauge.Dec(int64(len(forwards) + len(drops) + len(caps)))
		}
		// Delete the entire queue entry if it became empty.
		if list.Empty() {
			delete(pool.queue, addr)
			delete(pool.beats, addr)
			if _, ok := pool.pending[addr]; !ok {
				pool.reserve(addr, false)
			}
		}
	}
	return promoted
}

// truncatePending removes transactions from the pending queue if the pool is above the
// pending limit. The algorithm tries to reduce transaction counts by an approximately
// equal number for all for accounts with many pending transactions.
func (pool *LegacyPool) truncatePending() {
	pending := uint64(0)
	for _, list := range pool.pending {
		pending += uint64(list.Len())
	}
	if pending <= pool.config.GlobalSlots {
		return
	}

	pendingBeforeCap := pending
	// Assemble a spam order to penalize large transactors first
	spammers := prque.New[int64, common.Address](nil)
	for addr, list := range pool.pending {
		// Only evict transactions from high rollers
		if !pool.locals.contains(addr) && uint64(list.Len()) > pool.config.AccountSlots {
			spammers.Push(addr, int64(list.Len()))
		}
	}
	// Gradually drop transactions from offenders
	offenders := []common.Address{}
	var dropPendingCache []*types.Transaction
	for pending > pool.config.GlobalSlots && !spammers.Empty() {
		// Retrieve the next offender if not local address
		offender, _ := spammers.Pop()
		offenders = append(offenders, offender)

		// Equalize balances until all the same or below threshold
		if len(offenders) > 1 {
			// Calculate the equalization threshold for all current offenders
			threshold := pool.pending[offender].Len()

			// Iteratively reduce all offenders until below limit or threshold reached
			for pending > pool.config.GlobalSlots && pool.pending[offenders[len(offenders)-2]].Len() > threshold {
				for i := 0; i < len(offenders)-1; i++ {
					list := pool.pending[offenders[i]]

					caps := list.Cap(list.Len() - 1)
					for _, tx := range caps {
						// Drop the transaction from the global pools too
						hash := tx.Hash()
						pool.all.Remove(hash)

						// Update the account nonce to the dropped transaction
						pool.pendingNonces.setIfLower(offenders[i], tx.Nonce())
						log.Trace("Removed fairness-exceeding pending transaction", "hash", hash)
					}
					pool.priced.Removed(len(caps))
					dropPendingCache = append(dropPendingCache, caps...)
					pendingGauge.Dec(int64(len(caps)))
					if pool.locals.contains(offenders[i]) {
						localGauge.Dec(int64(len(caps)))
					}
					pending--
				}
			}
		}
	}

	// If still above threshold, reduce to limit or min allowance
	if pending > pool.config.GlobalSlots && len(offenders) > 0 {
		for pending > pool.config.GlobalSlots && uint64(pool.pending[offenders[len(offenders)-1]].Len()) > pool.config.AccountSlots {
			for _, addr := range offenders {
				list := pool.pending[addr]

				caps := list.Cap(list.Len() - 1)
				for _, tx := range caps {
					// Drop the transaction from the global pools too
					hash := tx.Hash()
					pool.all.Remove(hash)

					// Update the account nonce to the dropped transaction
					pool.pendingNonces.setIfLower(addr, tx.Nonce())
					log.Trace("Removed fairness-exceeding pending transaction", "hash", hash)
				}
				dropPendingCache = append(dropPendingCache, caps...)
				pool.priced.Removed(len(caps))
				pendingGauge.Dec(int64(len(caps)))
				if pool.locals.contains(addr) {
					localGauge.Dec(int64(len(caps)))
				}
				pending--
			}
		}
	}
	pool.pendingCache.del(dropPendingCache, pool.signer)
	pendingRateLimitMeter.Mark(int64(pendingBeforeCap - pending))
}

// truncateQueue drops the oldest transactions in the queue if the pool is above the global queue limit.
func (pool *LegacyPool) truncateQueue() {
	queued := uint64(0)
	for _, list := range pool.queue {
		queued += uint64(list.Len())
	}
	if queued <= pool.config.GlobalQueue {
		return
	}

	// Sort all accounts with queued transactions by heartbeat
	addresses := make(addressesByHeartbeat, 0, len(pool.queue))
	for addr := range pool.queue {
		if !pool.locals.contains(addr) { // don't drop locals
			addresses = append(addresses, addressByHeartbeat{addr, pool.beats[addr]})
		}
	}
	sort.Sort(sort.Reverse(addresses))

	// Drop transactions until the total is below the limit or only locals remain
	for drop := queued - pool.config.GlobalQueue; drop > 0 && len(addresses) > 0; {
		addr := addresses[len(addresses)-1]
		list := pool.queue[addr.address]

		addresses = addresses[:len(addresses)-1]

		// Drop all transactions if they are less than the overflow
		if size := uint64(list.Len()); size <= drop {
			for _, tx := range list.Flatten() {
				pool.removeTx(tx.Hash(), true, true)
			}
			drop -= size
			queuedRateLimitMeter.Mark(int64(size))
			continue
		}
		// Otherwise drop only last few transactions
		txs := list.Flatten()
		for i := len(txs) - 1; i >= 0 && drop > 0; i-- {
			pool.removeTx(txs[i].Hash(), true, true)
			drop--
			queuedRateLimitMeter.Mark(1)
		}
	}
}

// demoteUnexecutables removes invalid and processed transactions from the pools
// executable/pending queue and any subsequent transactions that become unexecutable
// are moved back into the future queue.
//
// Note: transactions are not marked as removed in the priced list because re-heaping
// is always explicitly triggered by SetBaseFee and it would be unnecessary and wasteful
// to trigger a re-heap is this function
func (pool *LegacyPool) demoteUnexecutables() {
	// Iterate over all accounts and demote any non-executable transactions
	gasLimit := txpool.EffectiveGasLimit(pool.chainconfig, pool.currentHead.Load().GasLimit)
	for addr, list := range pool.pending {
		var dropPendingCache []*types.Transaction
		nonce := pool.currentState.GetNonce(addr)

		// Drop all transactions that are deemed too old (low nonce)
		olds := list.Forward(nonce)
		for _, tx := range olds {
			hash := tx.Hash()
			pool.all.Remove(hash)
			log.Trace("Removed old pending transaction", "hash", hash)
		}
		balance := pool.currentState.GetBalance(addr)
		if !list.Empty() && pool.l1CostFn != nil {
			// Reduce the cost-cap by L1 rollup cost of the first tx if necessary. Other txs will get filtered out afterwards.
			el := list.txs.FirstElement()
			if l1Cost := pool.l1CostFn(el.RollupDataGas()); l1Cost != nil {
				balance = new(big.Int).Sub(balance, l1Cost) // negative big int is fine
			}
		}
		// Drop all transactions that are too costly (low balance or out of gas), and queue any invalids back for later
		drops, invalids := list.Filter(balance, gasLimit)
		for _, tx := range drops {
			hash := tx.Hash()
			log.Trace("Removed unpayable pending transaction", "hash", hash)
			pool.all.Remove(hash)
		}
		pendingNofundsMeter.Mark(int64(len(drops)))

		for _, tx := range invalids {
			hash := tx.Hash()
			log.Trace("Demoting pending transaction", "hash", hash)

			// Internal shuffle shouldn't touch the lookup set.
			pool.enqueueTx(hash, tx, false, false)
		}
		dropPendingCache = append(dropPendingCache, olds...)
		dropPendingCache = append(dropPendingCache, invalids...)
		dropPendingCache = append(dropPendingCache, drops...)
		pendingGauge.Dec(int64(len(olds) + len(drops) + len(invalids)))
		if pool.locals.contains(addr) {
			localGauge.Dec(int64(len(olds) + len(drops) + len(invalids)))
		}
		// If there's a gap in front, alert (should never happen) and postpone all transactions
		if list.Len() > 0 && list.txs.Get(nonce) == nil {
			gapped := list.Cap(0)
			for _, tx := range gapped {
				hash := tx.Hash()
				log.Error("Demoting invalidated transaction", "hash", hash)

				// Internal shuffle shouldn't touch the lookup set.
				pool.enqueueTx(hash, tx, false, false)
			}
			dropPendingCache = append(dropPendingCache, gapped...)
			pendingGauge.Dec(int64(len(gapped)))
		}
		// Delete the entire pending entry if it became empty.
		if list.Empty() {
			delete(pool.pending, addr)
			if _, ok := pool.queue[addr]; !ok {
				pool.reserve(addr, false)
			}
		}
		pool.pendingCache.del(dropPendingCache, pool.signer)
	}
}

// addressByHeartbeat is an account address tagged with its last activity timestamp.
type addressByHeartbeat struct {
	address   common.Address
	heartbeat time.Time
}

type addressesByHeartbeat []addressByHeartbeat

func (a addressesByHeartbeat) Len() int           { return len(a) }
func (a addressesByHeartbeat) Less(i, j int) bool { return a[i].heartbeat.Before(a[j].heartbeat) }
func (a addressesByHeartbeat) Swap(i, j int)      { a[i], a[j] = a[j], a[i] }

// accountSet is simply a set of addresses to check for existence, and a signer
// capable of deriving addresses from transactions.
type accountSet struct {
	mu       sync.RWMutex
	accounts map[common.Address]struct{}
	signer   types.Signer
	cache    *[]common.Address
}

// newAccountSet creates a new address set with an associated signer for sender
// derivations.
func newAccountSet(signer types.Signer, addrs ...common.Address) *accountSet {
	as := &accountSet{
		accounts: make(map[common.Address]struct{}, len(addrs)),
		signer:   signer,
	}
	for _, addr := range addrs {
		as.add(addr)
	}
	return as
}

// contains checks if a given address is contained within the set.
func (as *accountSet) contains(addr common.Address) bool {
	as.mu.RLock()
	defer as.mu.RUnlock()
	_, exist := as.accounts[addr]
	return exist
}

// containsTx checks if the sender of a given tx is within the set. If the sender
// cannot be derived, this method returns false.
func (as *accountSet) containsTx(tx *types.Transaction) bool {
	if addr, err := types.Sender(as.signer, tx); err == nil {
		return as.contains(addr)
	}
	return false
}

// add inserts a new address into the set to track.
func (as *accountSet) add(addr common.Address) {
	as.mu.Lock()
	defer as.mu.Unlock()
	as.accounts[addr] = struct{}{}
	as.cache = nil
}

// addTx adds the sender of tx into the set.
func (as *accountSet) addTx(tx *types.Transaction) {
	if addr, err := types.Sender(as.signer, tx); err == nil {
		as.add(addr)
	}
}

// flatten returns the list of addresses within this set, also caching it for later
// reuse. The returned slice should not be changed!
func (as *accountSet) flatten() []common.Address {
	as.mu.RLock()
	defer as.mu.RUnlock()
	if as.cache == nil {
		accounts := make([]common.Address, 0, len(as.accounts))
		for account := range as.accounts {
			accounts = append(accounts, account)
		}
		as.cache = &accounts
	}
	return *as.cache
}

// merge adds all addresses from the 'other' set into 'as'.
func (as *accountSet) merge(other *accountSet) {
	as.mu.Lock()
	defer as.mu.Unlock()
	for addr := range other.accounts {
		as.accounts[addr] = struct{}{}
	}
	as.cache = nil
}

// lookup is used internally by LegacyPool to track transactions while allowing
// lookup without mutex contention.
//
// Note, although this type is properly protected against concurrent access, it
// is **not** a type that should ever be mutated or even exposed outside of the
// transaction pool, since its internal state is tightly coupled with the pools
// internal mechanisms. The sole purpose of the type is to permit out-of-bound
// peeking into the pool in LegacyPool.Get without having to acquire the widely scoped
// LegacyPool.mu mutex.
//
// This lookup set combines the notion of "local transactions", which is useful
// to build upper-level structure.
type lookup struct {
	slots   int
	lock    sync.RWMutex
	locals  map[common.Hash]*types.Transaction
	remotes map[common.Hash]*types.Transaction
}

// newLookup returns a new lookup structure.
func newLookup() *lookup {
	return &lookup{
		locals:  make(map[common.Hash]*types.Transaction),
		remotes: make(map[common.Hash]*types.Transaction),
	}
}

// Range calls f on each key and value present in the map. The callback passed
// should return the indicator whether the iteration needs to be continued.
// Callers need to specify which set (or both) to be iterated.
func (t *lookup) Range(f func(hash common.Hash, tx *types.Transaction, local bool) bool, local bool, remote bool) {
	t.lock.RLock()
	defer t.lock.RUnlock()

	if local {
		for key, value := range t.locals {
			if !f(key, value, true) {
				return
			}
		}
	}
	if remote {
		for key, value := range t.remotes {
			if !f(key, value, false) {
				return
			}
		}
	}
}

// Get returns a transaction if it exists in the lookup, or nil if not found.
func (t *lookup) Get(hash common.Hash) *types.Transaction {
	t.lock.RLock()
	defer t.lock.RUnlock()

	if tx := t.locals[hash]; tx != nil {
		return tx
	}
	return t.remotes[hash]
}

// GetLocal returns a transaction if it exists in the lookup, or nil if not found.
func (t *lookup) GetLocal(hash common.Hash) *types.Transaction {
	t.lock.RLock()
	defer t.lock.RUnlock()

	return t.locals[hash]
}

// GetRemote returns a transaction if it exists in the lookup, or nil if not found.
func (t *lookup) GetRemote(hash common.Hash) *types.Transaction {
	t.lock.RLock()
	defer t.lock.RUnlock()

	return t.remotes[hash]
}

// Count returns the current number of transactions in the lookup.
func (t *lookup) Count() int {
	t.lock.RLock()
	defer t.lock.RUnlock()

	return len(t.locals) + len(t.remotes)
}

// LocalCount returns the current number of local transactions in the lookup.
func (t *lookup) LocalCount() int {
	t.lock.RLock()
	defer t.lock.RUnlock()

	return len(t.locals)
}

// RemoteCount returns the current number of remote transactions in the lookup.
func (t *lookup) RemoteCount() int {
	t.lock.RLock()
	defer t.lock.RUnlock()

	return len(t.remotes)
}

// Slots returns the current number of slots used in the lookup.
func (t *lookup) Slots() int {
	t.lock.RLock()
	defer t.lock.RUnlock()

	return t.slots
}

// Add adds a transaction to the lookup.
func (t *lookup) Add(tx *types.Transaction, local bool) {
	t.lock.Lock()
	defer t.lock.Unlock()

	t.slots += numSlots(tx)
	slotsGauge.Update(int64(t.slots))

	if local {
		t.locals[tx.Hash()] = tx
	} else {
		t.remotes[tx.Hash()] = tx
	}
}

// Remove removes a transaction from the lookup.
func (t *lookup) Remove(hash common.Hash) {
	t.lock.Lock()
	defer t.lock.Unlock()

	tx, ok := t.locals[hash]
	if !ok {
		tx, ok = t.remotes[hash]
	}
	if !ok {
		log.Error("No transaction found to be deleted", "hash", hash)
		return
	}
	t.slots -= numSlots(tx)
	slotsGauge.Update(int64(t.slots))

	delete(t.locals, hash)
	delete(t.remotes, hash)
}

// RemoteToLocals migrates the transactions belongs to the given locals to locals
// set. The assumption is held the locals set is thread-safe to be used.
func (t *lookup) RemoteToLocals(locals *accountSet) int {
	t.lock.Lock()
	defer t.lock.Unlock()

	var migrated int
	for hash, tx := range t.remotes {
		if locals.containsTx(tx) {
			t.locals[hash] = tx
			delete(t.remotes, hash)
			migrated += 1
		}
	}
	return migrated
}

// RemotesBelowTip finds all remote transactions below the given tip threshold.
func (t *lookup) RemotesBelowTip(threshold *big.Int) types.Transactions {
	found := make(types.Transactions, 0, 128)
	t.Range(func(hash common.Hash, tx *types.Transaction, local bool) bool {
		if tx.GasTipCapIntCmp(threshold) < 0 {
			found = append(found, tx)
		}
		return true
	}, false, true) // Only iterate remotes
	return found
}

// numSlots calculates the number of slots needed for a single transaction.
func numSlots(tx *types.Transaction) int {
	return int((tx.Size() + txSlotSize - 1) / txSlotSize)
}<|MERGE_RESOLUTION|>--- conflicted
+++ resolved
@@ -1128,7 +1128,6 @@
 	}
 
 	// Process all the new transaction and merge any errors into the original slice
-<<<<<<< HEAD
 	t0 := time.Now()
 	pool.mu.Lock()
 	t1 := time.Now()
@@ -1136,9 +1135,6 @@
 	addLockedDurationTimer.Update(time.Since(t1))
 	pool.mu.Unlock()
 	addBlockingDurationTimer.Update(time.Since(t0))
-=======
-	newErrs, dirtyAddrs := pool.addTxsLocked(news, local)
->>>>>>> 399f1db7
 
 	var nilSlot = 0
 	for _, err := range newErrs {
