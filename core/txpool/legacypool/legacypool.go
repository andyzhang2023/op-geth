// Copyright 2014 The go-ethereum Authors
// This file is part of the go-ethereum library.
//
// The go-ethereum library is free software: you can redistribute it and/or modify
// it under the terms of the GNU Lesser General Public License as published by
// the Free Software Foundation, either version 3 of the License, or
// (at your option) any later version.
//
// The go-ethereum library is distributed in the hope that it will be useful,
// but WITHOUT ANY WARRANTY; without even the implied warranty of
// MERCHANTABILITY or FITNESS FOR A PARTICULAR PURPOSE. See the
// GNU Lesser General Public License for more details.
//
// You should have received a copy of the GNU Lesser General Public License
// along with the go-ethereum library. If not, see <http://www.gnu.org/licenses/>.

// Package legacypool implements the normal EVM execution transaction pool.
package legacypool

import (
	"errors"
	"math"
	"math/big"
	"sort"
	"sync"
	"sync/atomic"
	"time"

	"github.com/ethereum/go-ethereum/common"
	"github.com/ethereum/go-ethereum/common/prque"
	"github.com/ethereum/go-ethereum/consensus/misc/eip1559"
	"github.com/ethereum/go-ethereum/core"
	"github.com/ethereum/go-ethereum/core/state"
	"github.com/ethereum/go-ethereum/core/txpool"
	"github.com/ethereum/go-ethereum/core/types"
	"github.com/ethereum/go-ethereum/event"
	"github.com/ethereum/go-ethereum/log"
	"github.com/ethereum/go-ethereum/metrics"
	"github.com/ethereum/go-ethereum/params"
)

const (
	// txSlotSize is used to calculate how many data slots a single transaction
	// takes up based on its size. The slots are used as DoS protection, ensuring
	// that validating a new transaction remains a constant operation (in reality
	// O(maxslots), where max slots are 4 currently).
	txSlotSize = 32 * 1024

	// txMaxSize is the maximum size a single transaction can have. This field has
	// non-trivial consequences: larger transactions are significantly harder and
	// more expensive to propagate; larger transactions also take more resources
	// to validate whether they fit into the pool or not.
	txMaxSize = 4 * txSlotSize // 128KB

	// txReannoMaxNum is the maximum number of transactions a reannounce action can include.
	txReannoMaxNum = 1024
)

var (
	// ErrTxPoolOverflow is returned if the transaction pool is full and can't accept
	// another remote transaction.
	ErrTxPoolOverflow = errors.New("txpool is full")
)

var (
	evictionInterval    = time.Minute     // Time interval to check for evictable transactions
	statsReportInterval = 8 * time.Second // Time interval to report transaction pool stats
	reannounceInterval  = time.Minute     // Time interval to check for reannounce transactions
)

var (
	// Metrics for the pending pool
	pendingDiscardMeter   = metrics.NewRegisteredMeter("txpool/pending/discard", nil)
	pendingReplaceMeter   = metrics.NewRegisteredMeter("txpool/pending/replace", nil)
	pendingRateLimitMeter = metrics.NewRegisteredMeter("txpool/pending/ratelimit", nil) // Dropped due to rate limiting
	pendingNofundsMeter   = metrics.NewRegisteredMeter("txpool/pending/nofunds", nil)   // Dropped due to out-of-funds

	// Metrics for the queued pool
	queuedDiscardMeter   = metrics.NewRegisteredMeter("txpool/queued/discard", nil)
	queuedReplaceMeter   = metrics.NewRegisteredMeter("txpool/queued/replace", nil)
	queuedRateLimitMeter = metrics.NewRegisteredMeter("txpool/queued/ratelimit", nil) // Dropped due to rate limiting
	queuedNofundsMeter   = metrics.NewRegisteredMeter("txpool/queued/nofunds", nil)   // Dropped due to out-of-funds
	queuedEvictionMeter  = metrics.NewRegisteredMeter("txpool/queued/eviction", nil)  // Dropped due to lifetime

	// General tx metrics
	knownTxMeter       = metrics.NewRegisteredMeter("txpool/known", nil)
	validTxMeter       = metrics.NewRegisteredMeter("txpool/valid", nil)
	invalidTxMeter     = metrics.NewRegisteredMeter("txpool/invalid", nil)
	underpricedTxMeter = metrics.NewRegisteredMeter("txpool/underpriced", nil)
	overflowedTxMeter  = metrics.NewRegisteredMeter("txpool/overflowed", nil)

	// throttleTxMeter counts how many transactions are rejected due to too-many-changes between
	// txpool reorgs.
	throttleTxMeter = metrics.NewRegisteredMeter("txpool/throttle", nil)
	// reorgDurationTimer measures how long time a txpool reorg takes.
	reorgDurationTimer = metrics.NewRegisteredTimer("txpool/reorgtime", nil)
	// dropBetweenReorgHistogram counts how many drops we experience between two reorg runs. It is expected
	// that this number is pretty low, since txpool reorgs happen very frequently.
	dropBetweenReorgHistogram = metrics.NewRegisteredHistogram("txpool/dropbetweenreorg", nil, metrics.NewExpDecaySample(1028, 0.015))

	pendingGauge = metrics.NewRegisteredGauge("txpool/pending", nil)
	queuedGauge  = metrics.NewRegisteredGauge("txpool/queued", nil)
	localGauge   = metrics.NewRegisteredGauge("txpool/local", nil)
	slotsGauge   = metrics.NewRegisteredGauge("txpool/slots", nil)

	reheapTimer = metrics.NewRegisteredTimer("txpool/reheap", nil)

	staledMeter = metrics.NewRegisteredMeter("txpool/staled/count", nil) // staled transactions

<<<<<<< HEAD
	// duration of miner worker fetching all pending transactions
	getPendingDurationTimer = metrics.NewRegisteredTimer("txpool/getpending/time", nil)
	// duration of miner worker fetching all local addresses
	getLocalsDurationTimer = metrics.NewRegisteredTimer("txpool/getlocals/time", nil)
=======
	// demote metrics
	// demoteDuration measures how long time a demotion takes.
	demoteDurationTimer = metrics.NewRegisteredTimer("txpool/demote/duration", nil)
	demoteTxMeter       = metrics.NewRegisteredMeter("txpool/demote/tx", nil)
	resetDepthMeter     = metrics.NewRegisteredMeter("txpool/reset/depth", nil) //reorg depth of blocks which causes demote
>>>>>>> b80dc748
)

// BlockChain defines the minimal set of methods needed to back a tx pool with
// a chain. Exists to allow mocking the live chain out of tests.
type BlockChain interface {
	// Config retrieves the chain's fork configuration.
	Config() *params.ChainConfig

	// CurrentBlock returns the current head of the chain.
	CurrentBlock() *types.Header

	// GetBlock retrieves a specific block, used during pool resets.
	GetBlock(hash common.Hash, number uint64) *types.Block

	// StateAt returns a state database for a given root hash (generally the head).
	StateAt(root common.Hash) (*state.StateDB, error)
}

// Config are the configuration parameters of the transaction pool.
type Config struct {
	Locals    []common.Address // Addresses that should be treated by default as local
	NoLocals  bool             // Whether local transaction handling should be disabled
	Journal   string           // Journal of local transactions to survive node restarts
	Rejournal time.Duration    // Time interval to regenerate the local transaction journal

	// JournalRemote controls whether journaling includes remote transactions or not.
	// When true, all transactions loaded from the journal are treated as remote.
	JournalRemote bool

	PriceLimit uint64 // Minimum gas price to enforce for acceptance into the pool
	PriceBump  uint64 // Minimum price bump percentage to replace an already existing transaction (nonce)

	AccountSlots uint64 // Number of executable transaction slots guaranteed per account
	GlobalSlots  uint64 // Maximum number of executable transaction slots for all accounts
	AccountQueue uint64 // Maximum number of non-executable transaction slots permitted per account
	GlobalQueue  uint64 // Maximum number of non-executable transaction slots for all accounts

	Lifetime time.Duration // Maximum amount of time non-executable transaction are queued

	ReannounceTime    time.Duration // Duration for announcing local pending transactions again
	ReannounceRemotes bool          // Wether reannounce remote transactions or not
}

// DefaultConfig contains the default configurations for the transaction pool.
var DefaultConfig = Config{
	Journal:   "transactions.rlp",
	Rejournal: time.Hour,

	PriceLimit: 1,
	PriceBump:  10,

	AccountSlots: 16,
	GlobalSlots:  4096 + 1024, // urgent + floating queue capacity with 4:1 ratio
	AccountQueue: 64,
	GlobalQueue:  1024,

	Lifetime: 3 * time.Hour,

	ReannounceTime: 10 * 365 * 24 * time.Hour,
}

// sanitize checks the provided user configurations and changes anything that's
// unreasonable or unworkable.
func (config *Config) sanitize() Config {
	conf := *config
	if conf.Rejournal < time.Second {
		log.Warn("Sanitizing invalid txpool journal time", "provided", conf.Rejournal, "updated", time.Second)
		conf.Rejournal = time.Second
	}
	if conf.PriceLimit < 1 {
		log.Warn("Sanitizing invalid txpool price limit", "provided", conf.PriceLimit, "updated", DefaultConfig.PriceLimit)
		conf.PriceLimit = DefaultConfig.PriceLimit
	}
	if conf.PriceBump < 1 {
		log.Warn("Sanitizing invalid txpool price bump", "provided", conf.PriceBump, "updated", DefaultConfig.PriceBump)
		conf.PriceBump = DefaultConfig.PriceBump
	}
	if conf.AccountSlots < 1 {
		log.Warn("Sanitizing invalid txpool account slots", "provided", conf.AccountSlots, "updated", DefaultConfig.AccountSlots)
		conf.AccountSlots = DefaultConfig.AccountSlots
	}
	if conf.GlobalSlots < 1 {
		log.Warn("Sanitizing invalid txpool global slots", "provided", conf.GlobalSlots, "updated", DefaultConfig.GlobalSlots)
		conf.GlobalSlots = DefaultConfig.GlobalSlots
	}
	if conf.AccountQueue < 1 {
		log.Warn("Sanitizing invalid txpool account queue", "provided", conf.AccountQueue, "updated", DefaultConfig.AccountQueue)
		conf.AccountQueue = DefaultConfig.AccountQueue
	}
	if conf.GlobalQueue < 1 {
		log.Warn("Sanitizing invalid txpool global queue", "provided", conf.GlobalQueue, "updated", DefaultConfig.GlobalQueue)
		conf.GlobalQueue = DefaultConfig.GlobalQueue
	}
	if conf.Lifetime < 1 {
		log.Warn("Sanitizing invalid txpool lifetime", "provided", conf.Lifetime, "updated", DefaultConfig.Lifetime)
		conf.Lifetime = DefaultConfig.Lifetime
	}
	if conf.ReannounceTime < time.Minute {
		log.Warn("Sanitizing invalid txpool reannounce time", "provided", conf.ReannounceTime, "updated", time.Minute)
		conf.ReannounceTime = time.Minute
	}
	return conf
}

// LegacyPool contains all currently known transactions. Transactions
// enter the pool when they are received from the network or submitted
// locally. They exit the pool when they are included in the blockchain.
//
// The pool separates processable transactions (which can be applied to the
// current state) and future transactions. Transactions move between those
// two states over time as they are received and processed.
type LegacyPool struct {
	config       Config
	chainconfig  *params.ChainConfig
	chain        BlockChain
	gasTip       atomic.Pointer[big.Int]
	txFeed       event.Feed
	reannoTxFeed event.Feed
	signer       types.Signer
	mu           sync.RWMutex

	currentHead   atomic.Pointer[types.Header] // Current head of the blockchain
	currentState  *state.StateDB               // Current state in the blockchain head
	pendingNonces *noncer                      // Pending state tracking virtual nonces

	locals  *accountSet // Set of local transaction to exempt from eviction rules
	journal *journal    // Journal of local transaction to back up to disk

	reserve txpool.AddressReserver       // Address reserver to ensure exclusivity across subpools
	pending map[common.Address]*list     // All currently processable transactions
	queue   map[common.Address]*list     // Queued but non-processable transactions
	beats   map[common.Address]time.Time // Last heartbeat from each known account
	all     *lookup                      // All transactions to allow lookups
	priced  *pricedList                  // All transactions sorted by price

	pendingCacheDumper func(enforceTip bool) map[common.Address][]*txpool.LazyTransaction
	pendingCache       *cacheForMiner //pending list cache for miner

	reqResetCh      chan *txpoolResetRequest
	reqPromoteCh    chan *accountSet
	queueTxEventCh  chan *types.Transaction
	reorgDoneCh     chan chan struct{}
	reorgShutdownCh chan struct{}  // requests shutdown of scheduleReorgLoop
	wg              sync.WaitGroup // tracks loop, scheduleReorgLoop
	initDoneCh      chan struct{}  // is closed once the pool is initialized (for tests)

	changesSinceReorg int // A counter for how many drops we've performed in-between reorg.

	l1CostFn txpool.L1CostFunc // To apply L1 costs as rollup, optional field, may be nil.
}

type txpoolResetRequest struct {
	oldHead, newHead *types.Header
}

// New creates a new transaction pool to gather, sort and filter inbound
// transactions from the network.
func New(config Config, chain BlockChain) *LegacyPool {
	// Sanitize the input to ensure no vulnerable gas prices are set
	config = (&config).sanitize()

	// Create the transaction pool with its initial settings
	pool := &LegacyPool{
		config:          config,
		chain:           chain,
		chainconfig:     chain.Config(),
		signer:          types.LatestSigner(chain.Config()),
		pending:         make(map[common.Address]*list),
		queue:           make(map[common.Address]*list),
		beats:           make(map[common.Address]time.Time),
		all:             newLookup(),
		reqResetCh:      make(chan *txpoolResetRequest),
		reqPromoteCh:    make(chan *accountSet),
		queueTxEventCh:  make(chan *types.Transaction),
		reorgDoneCh:     make(chan chan struct{}),
		reorgShutdownCh: make(chan struct{}),
		initDoneCh:      make(chan struct{}),
		pendingCache:    newCacheForMiner(),
	}
	pool.locals = newAccountSet(pool.signer)
	for _, addr := range config.Locals {
		log.Info("Setting new local account", "address", addr)
		pool.locals.add(addr)
		pool.pendingCache.markLocal(addr)
	}
	pool.priced = newPricedList(pool.all)

	if (!config.NoLocals || config.JournalRemote) && config.Journal != "" {
		pool.journal = newTxJournal(config.Journal)
	}
	return pool
}

// Filter returns whether the given transaction can be consumed by the legacy
// pool, specifically, whether it is a Legacy, AccessList or Dynamic transaction.
func (pool *LegacyPool) Filter(tx *types.Transaction) bool {
	switch tx.Type() {
	case types.LegacyTxType, types.AccessListTxType, types.DynamicFeeTxType:
		return true
	default:
		return false
	}
}

// Init sets the gas price needed to keep a transaction in the pool and the chain
// head to allow balance / nonce checks. The transaction journal will be loaded
// from disk and filtered based on the provided starting settings. The internal
// goroutines will be spun up and the pool deemed operational afterwards.
func (pool *LegacyPool) Init(gasTip *big.Int, head *types.Header, reserve txpool.AddressReserver) error {
	// Set the address reserver to request exclusive access to pooled accounts
	pool.reserve = reserve

	// Set the basic pool parameters
	pool.gasTip.Store(gasTip)

	// set dumper
	pool.pendingCacheDumper = func(enforceTip bool) map[common.Address][]*txpool.LazyTransaction {
		return pool.pendingCache.dump(pool, gasTip, pool.gasTip.Load(), enforceTip)
	}

	// Initialize the state with head block, or fallback to empty one in
	// case the head state is not available(might occur when node is not
	// fully synced).
	statedb, err := pool.chain.StateAt(head.Root)
	if err != nil {
		statedb, err = pool.chain.StateAt(types.EmptyRootHash)
	}
	if err != nil {
		return err
	}
	pool.currentHead.Store(head)
	pool.currentState = statedb
	pool.pendingNonces = newNoncer(statedb)

	// Start the reorg loop early, so it can handle requests generated during
	// journal loading.
	pool.wg.Add(1)
	go pool.scheduleReorgLoop()

	// If local transactions and journaling is enabled, load from disk
	if pool.journal != nil {
		add := pool.addLocals
		if pool.config.JournalRemote {
			add = pool.addRemotesSync // Use sync version to match pool.AddLocals
		}
		if err := pool.journal.load(add); err != nil {
			log.Warn("Failed to load transaction journal", "err", err)
		}
		if err := pool.journal.rotate(pool.toJournal()); err != nil {
			log.Warn("Failed to rotate transaction journal", "err", err)
		}
	}
	pool.wg.Add(1)
	go pool.loop()
	return nil
}

// loop is the transaction pool's main event loop, waiting for and reacting to
// outside blockchain events as well as for various reporting and transaction
// eviction events.
func (pool *LegacyPool) loop() {
	defer pool.wg.Done()

	var (
		prevPending, prevQueued, prevStales int

		// Start the stats reporting and transaction eviction tickers
		report     = time.NewTicker(statsReportInterval)
		evict      = time.NewTicker(evictionInterval)
		journal    = time.NewTicker(pool.config.Rejournal)
		reannounce = time.NewTicker(reannounceInterval)
	)
	defer report.Stop()
	defer evict.Stop()
	defer journal.Stop()
	defer reannounce.Stop()

	// Notify tests that the init phase is done
	close(pool.initDoneCh)
	for {
		select {
		// Handle pool shutdown
		case <-pool.reorgShutdownCh:
			return

		// Handle stats reporting ticks
		case <-report.C:
			pool.mu.RLock()
			pending, queued := pool.stats()
			pool.mu.RUnlock()
			stales := int(pool.priced.stales.Load())

			if pending != prevPending || queued != prevQueued || stales != prevStales {
				log.Debug("Transaction pool status report", "executable", pending, "queued", queued, "stales", stales)
				prevPending, prevQueued, prevStales = pending, queued, stales
			}

		// Handle inactive account transaction eviction
		case <-evict.C:
			pool.mu.Lock()
			for addr := range pool.queue {
				// Skip local transactions from the eviction mechanism
				if pool.locals.contains(addr) {
					continue
				}
				// Any non-locals old enough should be removed
				if time.Since(pool.beats[addr]) > pool.config.Lifetime {
					list := pool.queue[addr].Flatten()
					for _, tx := range list {
						pool.removeTx(tx.Hash(), true, true)
					}
					queuedEvictionMeter.Mark(int64(len(list)))
				}
			}
			pool.mu.Unlock()

		// Handle local transaction journal rotation
		case <-journal.C:
			if pool.journal != nil {
				pool.mu.Lock()
				if err := pool.journal.rotate(pool.toJournal()); err != nil {
					log.Warn("Failed to rotate local tx journal", "err", err)
				}
				pool.mu.Unlock()
			}

		case <-reannounce.C:
			pool.mu.RLock()
			reannoTxs := func() []*types.Transaction {
				txs := make([]*types.Transaction, 0)
				for addr, list := range pool.pending {
					if !pool.config.ReannounceRemotes && !pool.locals.contains(addr) {
						continue
					}

					for _, tx := range list.Flatten() {
						// Default ReannounceTime is 10 years, won't announce by default.
						if time.Since(tx.Time()) < pool.config.ReannounceTime {
							break
						}
						txs = append(txs, tx)
						if len(txs) >= txReannoMaxNum {
							return txs
						}
					}
				}
				return txs
			}()
			pool.mu.RUnlock()
			staledMeter.Mark(int64(len(reannoTxs)))
			if len(reannoTxs) > 0 {
				pool.reannoTxFeed.Send(core.ReannoTxsEvent{Txs: reannoTxs})
			}
		}
	}
}

// Close terminates the transaction pool.
func (pool *LegacyPool) Close() error {
	// Terminate the pool reorger and return
	close(pool.reorgShutdownCh)
	pool.wg.Wait()

	if pool.journal != nil {
		pool.journal.close()
	}
	log.Info("Transaction pool stopped")
	return nil
}

// Reset implements txpool.SubPool, allowing the legacy pool's internal state to be
// kept in sync with the main transaction pool's internal state.
func (pool *LegacyPool) Reset(oldHead, newHead *types.Header) {
	wait := pool.requestReset(oldHead, newHead)
	<-wait
}

// SubscribeTransactions registers a subscription for new transaction events,
// supporting feeding only newly seen or also resurrected transactions.
func (pool *LegacyPool) SubscribeTransactions(ch chan<- core.NewTxsEvent, reorgs bool) event.Subscription {
	// The legacy pool has a very messed up internal shuffling, so it's kind of
	// hard to separate newly discovered transaction from resurrected ones. This
	// is because the new txs are added to the queue, resurrected ones too and
	// reorgs run lazily, so separating the two would need a marker.
	return pool.txFeed.Subscribe(ch)
}

// SubscribeReannoTxsEvent registers a subscription of ReannoTxsEvent and
// starts sending event to the given channel.
func (pool *LegacyPool) SubscribeReannoTxsEvent(ch chan<- core.ReannoTxsEvent) event.Subscription {
	return pool.reannoTxFeed.Subscribe(ch)
}

// SetGasTip updates the minimum gas tip required by the transaction pool for a
// new transaction, and drops all transactions below this threshold.
func (pool *LegacyPool) SetGasTip(tip *big.Int) {
	pool.mu.Lock()
	defer pool.mu.Unlock()

	old := pool.gasTip.Load()
	pool.gasTip.Store(new(big.Int).Set(tip))

	// If the min miner fee increased, remove transactions below the new threshold
	if tip.Cmp(old) > 0 {
		// pool.priced is sorted by GasFeeCap, so we have to iterate through pool.all instead
		drop := pool.all.RemotesBelowTip(tip)
		for _, tx := range drop {
			pool.removeTx(tx.Hash(), false, true)
		}
		pool.priced.Removed(len(drop))
	}
	log.Info("Legacy pool tip threshold updated", "tip", tip)
}

// Nonce returns the next nonce of an account, with all transactions executable
// by the pool already applied on top.
func (pool *LegacyPool) Nonce(addr common.Address) uint64 {
	pool.mu.RLock()
	defer pool.mu.RUnlock()

	return pool.pendingNonces.get(addr)
}

// Stats retrieves the current pool stats, namely the number of pending and the
// number of queued (non-executable) transactions.
func (pool *LegacyPool) Stats() (int, int) {
	pool.mu.RLock()
	defer pool.mu.RUnlock()

	return pool.stats()
}

// stats retrieves the current pool stats, namely the number of pending and the
// number of queued (non-executable) transactions.
func (pool *LegacyPool) stats() (int, int) {
	pending := 0
	for _, list := range pool.pending {
		pending += list.Len()
	}
	queued := 0
	for _, list := range pool.queue {
		queued += list.Len()
	}
	return pending, queued
}

// Content retrieves the data content of the transaction pool, returning all the
// pending as well as queued transactions, grouped by account and sorted by nonce.
func (pool *LegacyPool) Content() (map[common.Address][]*types.Transaction, map[common.Address][]*types.Transaction) {
	pool.mu.Lock()
	defer pool.mu.Unlock()

	pending := make(map[common.Address][]*types.Transaction, len(pool.pending))
	for addr, list := range pool.pending {
		pending[addr] = list.Flatten()
	}
	queued := make(map[common.Address][]*types.Transaction, len(pool.queue))
	for addr, list := range pool.queue {
		queued[addr] = list.Flatten()
	}
	return pending, queued
}

// ContentFrom retrieves the data content of the transaction pool, returning the
// pending as well as queued transactions of this address, grouped by nonce.
func (pool *LegacyPool) ContentFrom(addr common.Address) ([]*types.Transaction, []*types.Transaction) {
	pool.mu.RLock()
	defer pool.mu.RUnlock()

	var pending []*types.Transaction
	if list, ok := pool.pending[addr]; ok {
		pending = list.Flatten()
	}
	var queued []*types.Transaction
	if list, ok := pool.queue[addr]; ok {
		queued = list.Flatten()
	}
	return pending, queued
}

// Pending retrieves all currently processable transactions, grouped by origin
// account and sorted by nonce. The returned transaction set is a copy and can be
// freely modified by calling code.
//
// The enforceTips parameter can be used to do an extra filtering on the pending
// transactions and only return those whose **effective** tip is large enough in
// the next pending execution environment.
func (pool *LegacyPool) Pending(enforceTips bool) map[common.Address][]*txpool.LazyTransaction {
	defer func(t0 time.Time) {
		getPendingDurationTimer.Update(time.Since(t0))
	}(time.Now())
	return pool.pendingCacheDumper(enforceTips)
}

// Locals retrieves the accounts currently considered local by the pool.
func (pool *LegacyPool) Locals() []common.Address {
	defer func(t0 time.Time) {
		getLocalsDurationTimer.Update(time.Since(t0))
	}(time.Now())

	return pool.pendingCache.flattenLocals()
}

// toJournal retrieves all transactions that should be included in the journal,
// grouped by origin account and sorted by nonce.
// The returned transaction set is a copy and can be freely modified by calling code.
func (pool *LegacyPool) toJournal() map[common.Address]types.Transactions {
	if !pool.config.JournalRemote {
		return pool.local()
	}
	txs := make(map[common.Address]types.Transactions)
	for addr, pending := range pool.pending {
		txs[addr] = append(txs[addr], pending.Flatten()...)
	}
	for addr, queued := range pool.queue {
		txs[addr] = append(txs[addr], queued.Flatten()...)
	}
	return txs
}

// local retrieves all currently known local transactions, grouped by origin
// account and sorted by nonce. The returned transaction set is a copy and can be
// freely modified by calling code.
func (pool *LegacyPool) local() map[common.Address]types.Transactions {
	txs := make(map[common.Address]types.Transactions)
	for addr := range pool.locals.accounts {
		if pending := pool.pending[addr]; pending != nil {
			txs[addr] = append(txs[addr], pending.Flatten()...)
		}
		if queued := pool.queue[addr]; queued != nil {
			txs[addr] = append(txs[addr], queued.Flatten()...)
		}
	}
	return txs
}

// validateTxBasics checks whether a transaction is valid according to the consensus
// rules, but does not check state-dependent validation such as sufficient balance.
// This check is meant as an early check which only needs to be performed once,
// and does not require the pool mutex to be held.
func (pool *LegacyPool) validateTxBasics(tx *types.Transaction, local bool) error {
	opts := &txpool.ValidationOptions{
		Config: pool.chainconfig,
		Accept: 0 |
			1<<types.LegacyTxType |
			1<<types.AccessListTxType |
			1<<types.DynamicFeeTxType,
		MaxSize: txMaxSize,
		MinTip:  pool.gasTip.Load(),
	}
	if local {
		opts.MinTip = new(big.Int)
	}
	if err := txpool.ValidateTransaction(tx, pool.currentHead.Load(), pool.signer, opts); err != nil {
		return err
	}
	return nil
}

// validateTx checks whether a transaction is valid according to the consensus
// rules and adheres to some heuristic limits of the local node (price and size).
func (pool *LegacyPool) validateTx(tx *types.Transaction, local bool) error {
	opts := &txpool.ValidationOptionsWithState{
		State: pool.currentState,

		FirstNonceGap: nil, // Pool allows arbitrary arrival order, don't invalidate nonce gaps
		UsedAndLeftSlots: func(addr common.Address) (int, int) {
			var have int
			if list := pool.pending[addr]; list != nil {
				have += list.Len()
			}
			if list := pool.queue[addr]; list != nil {
				have += list.Len()
			}
			return have, math.MaxInt
		},
		ExistingExpenditure: func(addr common.Address) *big.Int {
			if list := pool.pending[addr]; list != nil {
				return list.totalcost
			}
			return new(big.Int)
		},
		ExistingCost: func(addr common.Address, nonce uint64) *big.Int {
			if list := pool.pending[addr]; list != nil {
				if tx := list.txs.Get(nonce); tx != nil {
					cost := tx.Cost()
					if pool.l1CostFn != nil {
						if l1Cost := pool.l1CostFn(tx.RollupCostData()); l1Cost != nil { // add rollup cost
							cost = cost.Add(cost, l1Cost)
						}
					}
					return cost
				}
			}
			return nil
		},
		L1CostFn: pool.l1CostFn,
	}
	if err := txpool.ValidateTransactionWithState(tx, pool.signer, opts); err != nil {
		return err
	}
	return nil
}

// add validates a transaction and inserts it into the non-executable queue for later
// pending promotion and execution. If the transaction is a replacement for an already
// pending or queued one, it overwrites the previous transaction if its price is higher.
//
// If a newly added transaction is marked as local, its sending account will be
// added to the allowlist, preventing any associated transaction from being dropped
// out of the pool due to pricing constraints.
func (pool *LegacyPool) add(tx *types.Transaction, local bool) (replaced bool, err error) {
	// If the transaction is already known, discard it
	hash := tx.Hash()
	if pool.all.Get(hash) != nil {
		log.Trace("Discarding already known transaction", "hash", hash)
		knownTxMeter.Mark(1)
		return false, txpool.ErrAlreadyKnown
	}
	// Make the local flag. If it's from local source or it's from the network but
	// the sender is marked as local previously, treat it as the local transaction.
	isLocal := local || pool.locals.containsTx(tx)

	// If the transaction fails basic validation, discard it
	if err := pool.validateTx(tx, isLocal); err != nil {
		log.Trace("Discarding invalid transaction", "hash", hash, "err", err)
		invalidTxMeter.Mark(1)
		return false, err
	}
	// already validated by this point
	from, _ := types.Sender(pool.signer, tx)

	// If the address is not yet known, request exclusivity to track the account
	// only by this subpool until all transactions are evicted
	var (
		_, hasPending = pool.pending[from]
		_, hasQueued  = pool.queue[from]
	)
	if !hasPending && !hasQueued {
		if err := pool.reserve(from, true); err != nil {
			return false, err
		}
		defer func() {
			// If the transaction is rejected by some post-validation check, remove
			// the lock on the reservation set.
			//
			// Note, `err` here is the named error return, which will be initialized
			// by a return statement before running deferred methods. Take care with
			// removing or subscoping err as it will break this clause.
			if err != nil {
				pool.reserve(from, false)
			}
		}()
	}
	// If the transaction pool is full, discard underpriced transactions
	if uint64(pool.all.Slots()+numSlots(tx)) > pool.config.GlobalSlots+pool.config.GlobalQueue {
		// If the new transaction is underpriced, don't accept it
		if !isLocal && pool.priced.Underpriced(tx) {
			log.Trace("Discarding underpriced transaction", "hash", hash, "gasTipCap", tx.GasTipCap(), "gasFeeCap", tx.GasFeeCap())
			underpricedTxMeter.Mark(1)
			return false, txpool.ErrUnderpriced
		}

		// We're about to replace a transaction. The reorg does a more thorough
		// analysis of what to remove and how, but it runs async. We don't want to
		// do too many replacements between reorg-runs, so we cap the number of
		// replacements to 25% of the slots
		if pool.changesSinceReorg > int(pool.config.GlobalSlots/4) {
			throttleTxMeter.Mark(1)
			return false, ErrTxPoolOverflow
		}

		// New transaction is better than our worse ones, make room for it.
		// If it's a local transaction, forcibly discard all available transactions.
		// Otherwise if we can't make enough room for new one, abort the operation.
		drop, success := pool.priced.Discard(pool.all.Slots()-int(pool.config.GlobalSlots+pool.config.GlobalQueue)+numSlots(tx), isLocal)

		// Special case, we still can't make the room for the new remote one.
		if !isLocal && !success {
			log.Trace("Discarding overflown transaction", "hash", hash)
			overflowedTxMeter.Mark(1)
			return false, ErrTxPoolOverflow
		}

		// If the new transaction is a future transaction it should never churn pending transactions
		if !isLocal && pool.isGapped(from, tx) {
			var replacesPending bool
			for _, dropTx := range drop {
				dropSender, _ := types.Sender(pool.signer, dropTx)
				if list := pool.pending[dropSender]; list != nil && list.Contains(dropTx.Nonce()) {
					replacesPending = true
					break
				}
			}
			// Add all transactions back to the priced queue
			if replacesPending {
				for _, dropTx := range drop {
					pool.priced.Put(dropTx, false)
				}
				log.Trace("Discarding future transaction replacing pending tx", "hash", hash)
				txpool.Meter(txpool.FutureReplacePending).Mark(1)
				return false, txpool.ErrFutureReplacePending
			}
		}

		// Kick out the underpriced remote transactions.
		for _, tx := range drop {
			log.Trace("Discarding freshly underpriced transaction", "hash", tx.Hash(), "gasTipCap", tx.GasTipCap(), "gasFeeCap", tx.GasFeeCap())
			underpricedTxMeter.Mark(1)

			sender, _ := types.Sender(pool.signer, tx)
			dropped := pool.removeTx(tx.Hash(), false, sender != from) // Don't unreserve the sender of the tx being added if last from the acc

			pool.changesSinceReorg += dropped
		}
	}

	// Try to replace an existing transaction in the pending pool
	if list := pool.pending[from]; list != nil && list.Contains(tx.Nonce()) {
		// Nonce already pending, check if required price bump is met
		inserted, old := list.Add(tx, pool.config.PriceBump, pool.l1CostFn)
		if !inserted {
			pendingDiscardMeter.Mark(1)
			return false, txpool.ErrReplaceUnderpriced
		}
		// New transaction is better, replace old one
		pool.pendingCache.add([]*types.Transaction{tx}, pool.signer)
		if old != nil {
			pool.pendingCache.del([]*types.Transaction{old}, pool.signer)
			pool.all.Remove(old.Hash())
			pool.priced.Removed(1)
			pendingReplaceMeter.Mark(1)
		}
		pool.all.Add(tx, isLocal)
		pool.priced.Put(tx, isLocal)
		pool.journalTx(from, tx)
		pool.queueTxEvent(tx)
		log.Trace("Pooled new executable transaction", "hash", hash, "from", from, "to", tx.To())

		// Successful promotion, bump the heartbeat
		pool.beats[from] = time.Now()
		return old != nil, nil
	}
	// New transaction isn't replacing a pending one, push into queue
	replaced, err = pool.enqueueTx(hash, tx, isLocal, true)
	if err != nil {
		return false, err
	}
	// Mark local addresses and journal local transactions
	if local && !pool.locals.contains(from) {
		log.Info("Setting new local account", "address", from)
		pool.locals.add(from)
		pool.pendingCache.markLocal(from)
		pool.priced.Removed(pool.all.RemoteToLocals(pool.locals)) // Migrate the remotes if it's marked as local first time.
	}
	if isLocal {
		localGauge.Inc(1)
	}
	pool.journalTx(from, tx)

	log.Trace("Pooled new future transaction", "hash", hash, "from", from, "to", tx.To())
	return replaced, nil
}

// isGapped reports whether the given transaction is immediately executable.
func (pool *LegacyPool) isGapped(from common.Address, tx *types.Transaction) bool {
	// Short circuit if transaction falls within the scope of the pending list
	// or matches the next pending nonce which can be promoted as an executable
	// transaction afterwards. Note, the tx staleness is already checked in
	// 'validateTx' function previously.
	next := pool.pendingNonces.get(from)
	if tx.Nonce() <= next {
		return false
	}
	// The transaction has a nonce gap with pending list, it's only considered
	// as executable if transactions in queue can fill up the nonce gap.
	queue, ok := pool.queue[from]
	if !ok {
		return true
	}
	for nonce := next; nonce < tx.Nonce(); nonce++ {
		if !queue.Contains(nonce) {
			return true // txs in queue can't fill up the nonce gap
		}
	}
	return false
}

// enqueueTx inserts a new transaction into the non-executable transaction queue.
//
// Note, this method assumes the pool lock is held!
func (pool *LegacyPool) enqueueTx(hash common.Hash, tx *types.Transaction, local bool, addAll bool) (bool, error) {
	// Try to insert the transaction into the future queue
	from, _ := types.Sender(pool.signer, tx) // already validated
	if pool.queue[from] == nil {
		pool.queue[from] = newList(false)
	}
	inserted, old := pool.queue[from].Add(tx, pool.config.PriceBump, pool.l1CostFn)
	if !inserted {
		// An older transaction was better, discard this
		queuedDiscardMeter.Mark(1)
		return false, txpool.ErrReplaceUnderpriced
	}
	// Discard any previous transaction and mark this
	if old != nil {
		pool.all.Remove(old.Hash())
		pool.priced.Removed(1)
		queuedReplaceMeter.Mark(1)
	} else {
		// Nothing was replaced, bump the queued counter
		queuedGauge.Inc(1)
	}
	// If the transaction isn't in lookup set but it's expected to be there,
	// show the error log.
	if pool.all.Get(hash) == nil && !addAll {
		txpool.Meter(txpool.MissingTransaction).Mark(1)
		log.Error("Missing transaction in lookup set, please report the issue", "hash", hash)
	}
	if addAll {
		pool.all.Add(tx, local)
		pool.priced.Put(tx, local)
	}
	// If we never record the heartbeat, do it right now.
	if _, exist := pool.beats[from]; !exist {
		pool.beats[from] = time.Now()
	}
	return old != nil, nil
}

// journalTx adds the specified transaction to the local disk journal if it is
// deemed to have been sent from a local account.
func (pool *LegacyPool) journalTx(from common.Address, tx *types.Transaction) {
	// Only journal if it's enabled and the transaction is local
	if pool.journal == nil || (!pool.config.JournalRemote && !pool.locals.contains(from)) {
		return
	}
	if err := pool.journal.insert(tx); err != nil {
		log.Warn("Failed to journal local transaction", "err", err)
	}
}

// promoteTx adds a transaction to the pending (processable) list of transactions
// and returns whether it was inserted or an older was better.
//
// Note, this method assumes the pool lock is held!
func (pool *LegacyPool) promoteTx(addr common.Address, hash common.Hash, tx *types.Transaction) bool {
	// Try to insert the transaction into the pending queue
	if pool.pending[addr] == nil {
		pool.pending[addr] = newList(true)
	}
	list := pool.pending[addr]

	inserted, old := list.Add(tx, pool.config.PriceBump, pool.l1CostFn)
	if !inserted {
		// An older transaction was better, discard this
		pool.all.Remove(hash)
		pool.priced.Removed(1)
		pendingDiscardMeter.Mark(1)
		return false
	}
	// Otherwise discard any previous transaction and mark this
	pool.pendingCache.add([]*types.Transaction{tx}, pool.signer)
	if old != nil {
		pool.all.Remove(old.Hash())
		pool.priced.Removed(1)
		pendingReplaceMeter.Mark(1)
		pool.pendingCache.del([]*types.Transaction{old}, pool.signer)
	} else {
		// Nothing was replaced, bump the pending counter
		pendingGauge.Inc(1)
	}
	// Set the potentially new pending nonce and notify any subsystems of the new tx
	pool.pendingNonces.set(addr, tx.Nonce()+1)

	// Successful promotion, bump the heartbeat
	pool.beats[addr] = time.Now()
	return true
}

// addLocals enqueues a batch of transactions into the pool if they are valid, marking the
// senders as local ones, ensuring they go around the local pricing constraints.
//
// This method is used to add transactions from the RPC API and performs synchronous pool
// reorganization and event propagation.
func (pool *LegacyPool) addLocals(txs []*types.Transaction) []error {
	return pool.Add(txs, !pool.config.NoLocals, true)
}

// addLocal enqueues a single local transaction into the pool if it is valid. This is
// a convenience wrapper around addLocals.
func (pool *LegacyPool) addLocal(tx *types.Transaction) error {
	return pool.addLocals([]*types.Transaction{tx})[0]
}

// addRemotes enqueues a batch of transactions into the pool if they are valid. If the
// senders are not among the locally tracked ones, full pricing constraints will apply.
//
// This method is used to add transactions from the p2p network and does not wait for pool
// reorganization and internal event propagation.
func (pool *LegacyPool) addRemotes(txs []*types.Transaction) []error {
	return pool.Add(txs, false, false)
}

// addRemote enqueues a single transaction into the pool if it is valid. This is a convenience
// wrapper around addRemotes.
func (pool *LegacyPool) addRemote(tx *types.Transaction) error {
	return pool.addRemotes([]*types.Transaction{tx})[0]
}

// addRemotesSync is like addRemotes, but waits for pool reorganization. Tests use this method.
func (pool *LegacyPool) addRemotesSync(txs []*types.Transaction) []error {
	return pool.Add(txs, false, true)
}

// This is like addRemotes with a single transaction, but waits for pool reorganization. Tests use this method.
func (pool *LegacyPool) addRemoteSync(tx *types.Transaction) error {
	return pool.Add([]*types.Transaction{tx}, false, true)[0]
}

// Add enqueues a batch of transactions into the pool if they are valid. Depending
// on the local flag, full pricing constraints will or will not be applied.
//
// If sync is set, the method will block until all internal maintenance related
// to the add is finished. Only use this during tests for determinism!
func (pool *LegacyPool) Add(txs []*types.Transaction, local, sync bool) []error {
	// Do not treat as local if local transactions have been disabled
	local = local && !pool.config.NoLocals

	// Filter out known ones without obtaining the pool lock or recovering signatures
	var (
		errs = make([]error, len(txs))
		news = make([]*types.Transaction, 0, len(txs))
	)
	for i, tx := range txs {
		// If the transaction is known, pre-set the error slot
		if pool.all.Get(tx.Hash()) != nil {
			errs[i] = txpool.ErrAlreadyKnown
			knownTxMeter.Mark(1)
			continue
		}
		// Exclude transactions with basic errors, e.g invalid signatures and
		// insufficient intrinsic gas as soon as possible and cache senders
		// in transactions before obtaining lock
		if err := pool.validateTxBasics(tx, local); err != nil {
			errs[i] = err
			log.Trace("Discarding invalid transaction", "hash", tx.Hash(), "err", err)
			invalidTxMeter.Mark(1)
			continue
		}
		// Accumulate all unknown transactions for deeper processing
		news = append(news, tx)
	}
	if len(news) == 0 {
		return errs
	}

	// Process all the new transaction and merge any errors into the original slice
	pool.mu.Lock()
	newErrs, dirtyAddrs := pool.addTxsLocked(news, local)
	pool.mu.Unlock()

	var nilSlot = 0
	for _, err := range newErrs {
		for errs[nilSlot] != nil {
			nilSlot++
		}
		errs[nilSlot] = err
		nilSlot++
	}
	// Reorg the pool internals if needed and return
	done := pool.requestPromoteExecutables(dirtyAddrs)
	if sync {
		<-done
	}
	return errs
}

// addTxsLocked attempts to queue a batch of transactions if they are valid.
// The transaction pool lock must be held.
func (pool *LegacyPool) addTxsLocked(txs []*types.Transaction, local bool) ([]error, *accountSet) {
	dirty := newAccountSet(pool.signer)
	errs := make([]error, len(txs))
	for i, tx := range txs {
		replaced, err := pool.add(tx, local)
		errs[i] = err
		if err == nil && !replaced {
			dirty.addTx(tx)
			validTxMeter.Mark(1)
		}
	}
	return errs, dirty
}

// Status returns the status (unknown/pending/queued) of a batch of transactions
// identified by their hashes.
func (pool *LegacyPool) Status(hash common.Hash) txpool.TxStatus {
	tx := pool.get(hash)
	if tx == nil {
		return txpool.TxStatusUnknown
	}
	from, _ := types.Sender(pool.signer, tx) // already validated

	pool.mu.RLock()
	defer pool.mu.RUnlock()

	if txList := pool.pending[from]; txList != nil && txList.txs.items[tx.Nonce()] != nil {
		return txpool.TxStatusPending
	} else if txList := pool.queue[from]; txList != nil && txList.txs.items[tx.Nonce()] != nil {
		return txpool.TxStatusQueued
	}
	return txpool.TxStatusUnknown
}

// Get returns a transaction if it is contained in the pool and nil otherwise.
func (pool *LegacyPool) Get(hash common.Hash) *types.Transaction {
	tx := pool.get(hash)
	if tx == nil {
		return nil
	}
	return tx
}

// get returns a transaction if it is contained in the pool and nil otherwise.
func (pool *LegacyPool) get(hash common.Hash) *types.Transaction {
	return pool.all.Get(hash)
}

// Has returns an indicator whether txpool has a transaction cached with the
// given hash.
func (pool *LegacyPool) Has(hash common.Hash) bool {
	return pool.all.Get(hash) != nil
}

// removeTx removes a single transaction from the queue, moving all subsequent
// transactions back to the future queue.
//
// In unreserve is false, the account will not be relinquished to the main txpool
// even if there are no more references to it. This is used to handle a race when
// a tx being added, and it evicts a previously scheduled tx from the same account,
// which could lead to a premature release of the lock.
//
// Returns the number of transactions removed from the pending queue.
func (pool *LegacyPool) removeTx(hash common.Hash, outofbound bool, unreserve bool) int {
	// Fetch the transaction we wish to delete
	tx := pool.all.Get(hash)
	if tx == nil {
		return 0
	}
	addr, _ := types.Sender(pool.signer, tx) // already validated during insertion

	// If after deletion there are no more transactions belonging to this account,
	// relinquish the address reservation. It's a bit convoluted do this, via a
	// defer, but it's safer vs. the many return pathways.
	if unreserve {
		defer func() {
			var (
				_, hasPending = pool.pending[addr]
				_, hasQueued  = pool.queue[addr]
			)
			if !hasPending && !hasQueued {
				pool.reserve(addr, false)
			}
		}()
	}
	// Remove it from the list of known transactions
	pool.all.Remove(hash)
	if outofbound {
		pool.priced.Removed(1)
	}
	if pool.locals.contains(addr) {
		localGauge.Dec(1)
	}
	// Remove the transaction from the pending lists and reset the account nonce
	if pending := pool.pending[addr]; pending != nil {
		if removed, invalids := pending.Remove(tx); removed {
			// If no more pending transactions are left, remove the list
			if pending.Empty() {
				delete(pool.pending, addr)
			}
			// Postpone any invalidated transactions
			for _, tx := range invalids {
				// Internal shuffle shouldn't touch the lookup set.
				pool.enqueueTx(tx.Hash(), tx, false, false)
			}
			// Update the account nonce if needed
			pool.pendingNonces.setIfLower(addr, tx.Nonce())
			// Reduce the pending counter
			pool.pendingCache.del(append(invalids, tx), pool.signer)
			pendingGauge.Dec(int64(1 + len(invalids)))
			return 1 + len(invalids)
		}
	}
	// Transaction is in the future queue
	if future := pool.queue[addr]; future != nil {
		if removed, _ := future.Remove(tx); removed {
			// Reduce the queued counter
			queuedGauge.Dec(1)
		}
		if future.Empty() {
			delete(pool.queue, addr)
			delete(pool.beats, addr)
		}
	}
	return 0
}

// requestReset requests a pool reset to the new head block.
// The returned channel is closed when the reset has occurred.
func (pool *LegacyPool) requestReset(oldHead *types.Header, newHead *types.Header) chan struct{} {
	select {
	case pool.reqResetCh <- &txpoolResetRequest{oldHead, newHead}:
		return <-pool.reorgDoneCh
	case <-pool.reorgShutdownCh:
		return pool.reorgShutdownCh
	}
}

// requestPromoteExecutables requests transaction promotion checks for the given addresses.
// The returned channel is closed when the promotion checks have occurred.
func (pool *LegacyPool) requestPromoteExecutables(set *accountSet) chan struct{} {
	select {
	case pool.reqPromoteCh <- set:
		return <-pool.reorgDoneCh
	case <-pool.reorgShutdownCh:
		return pool.reorgShutdownCh
	}
}

// queueTxEvent enqueues a transaction event to be sent in the next reorg run.
func (pool *LegacyPool) queueTxEvent(tx *types.Transaction) {
	select {
	case pool.queueTxEventCh <- tx:
	case <-pool.reorgShutdownCh:
	}
}

// scheduleReorgLoop schedules runs of reset and promoteExecutables. Code above should not
// call those methods directly, but request them being run using requestReset and
// requestPromoteExecutables instead.
func (pool *LegacyPool) scheduleReorgLoop() {
	defer pool.wg.Done()

	var (
		curDone       chan struct{} // non-nil while runReorg is active
		nextDone      = make(chan struct{})
		launchNextRun bool
		reset         *txpoolResetRequest
		dirtyAccounts *accountSet
		queuedEvents  = make(map[common.Address]*sortedMap)
	)
	for {
		// Launch next background reorg if needed
		if curDone == nil && launchNextRun {
			// Run the background reorg and announcements
			go pool.runReorg(nextDone, reset, dirtyAccounts, queuedEvents)

			// Prepare everything for the next round of reorg
			curDone, nextDone = nextDone, make(chan struct{})
			launchNextRun = false

			reset, dirtyAccounts = nil, nil
			queuedEvents = make(map[common.Address]*sortedMap)
		}

		select {
		case req := <-pool.reqResetCh:
			// Reset request: update head if request is already pending.
			if reset == nil {
				reset = req
			} else {
				reset.newHead = req.newHead
			}
			launchNextRun = true
			pool.reorgDoneCh <- nextDone

		case req := <-pool.reqPromoteCh:
			// Promote request: update address set if request is already pending.
			if dirtyAccounts == nil {
				dirtyAccounts = req
			} else {
				dirtyAccounts.merge(req)
			}
			launchNextRun = true
			pool.reorgDoneCh <- nextDone

		case tx := <-pool.queueTxEventCh:
			// Queue up the event, but don't schedule a reorg. It's up to the caller to
			// request one later if they want the events sent.
			addr, _ := types.Sender(pool.signer, tx)
			if _, ok := queuedEvents[addr]; !ok {
				queuedEvents[addr] = newSortedMap()
			}
			queuedEvents[addr].Put(tx)

		case <-curDone:
			curDone = nil

		case <-pool.reorgShutdownCh:
			// Wait for current run to finish.
			if curDone != nil {
				<-curDone
			}
			close(nextDone)
			return
		}
	}
}

// runReorg runs reset and promoteExecutables on behalf of scheduleReorgLoop.
func (pool *LegacyPool) runReorg(done chan struct{}, reset *txpoolResetRequest, dirtyAccounts *accountSet, events map[common.Address]*sortedMap) {
	defer func(t0 time.Time) {
		reorgDurationTimer.Update(time.Since(t0))
	}(time.Now())
	defer close(done)

	var promoteAddrs, demoteAddrs []common.Address
	if dirtyAccounts != nil && reset == nil {
		// Only dirty accounts need to be promoted, unless we're resetting.
		// For resets, all addresses in the tx queue will be promoted and
		// the flatten operation can be avoided.
		promoteAddrs = dirtyAccounts.flatten()
	}
	pool.mu.Lock()
	if reset != nil {
		// Reset from the old head to the new, rescheduling any reorged transactions
		demoteAddrs = pool.reset(reset.oldHead, reset.newHead)

		// Nonces were reset, discard any events that became stale
		for addr := range events {
			events[addr].Forward(pool.pendingNonces.get(addr))
			if events[addr].Len() == 0 {
				delete(events, addr)
			}
		}
		// Reset needs promote for all addresses
		promoteAddrs = make([]common.Address, 0, len(pool.queue))
		for addr := range pool.queue {
			promoteAddrs = append(promoteAddrs, addr)
		}
	}
	// Check for pending transactions for every account that sent new ones
	promoted := pool.promoteExecutables(promoteAddrs)

	// If a new block appeared, validate the pool of pending transactions. This will
	// remove any transaction that has been included in the block or was invalidated
	// because of another transaction (e.g. higher gas price).
	var t0 = time.Now()
	if reset != nil {
<<<<<<< HEAD
		pool.demoteUnexecutables()
		var pendingBaseFee = pool.priced.urgent.baseFee
=======
		pool.demoteUnexecutables(demoteAddrs)
		demoteDurationTimer.Update(time.Since(t0))
>>>>>>> b80dc748
		if reset.newHead != nil {
			if pool.chainconfig.IsLondon(new(big.Int).Add(reset.newHead.Number, big.NewInt(1))) {
				pendingBaseFee = eip1559.CalcBaseFee(pool.chainconfig, reset.newHead, reset.newHead.Time+1)
				pool.priced.SetBaseFee(pendingBaseFee)
			} else {
				pool.priced.Reheap()
			}
		}
		gasTip, baseFee := pool.gasTip.Load(), pendingBaseFee
		pool.pendingCacheDumper = func(enforceTip bool) map[common.Address][]*txpool.LazyTransaction {
			return pool.pendingCache.dump(pool, gasTip, baseFee, enforceTip)
		}
		// Update all accounts to the latest known pending nonce
		nonces := make(map[common.Address]uint64, len(pool.pending))
		for addr, list := range pool.pending {
			highestPending := list.LastElement()
			nonces[addr] = highestPending.Nonce() + 1
		}
		pool.pendingNonces.setAll(nonces)
	}
	// Ensure pool.queue and pool.pending sizes stay within the configured limits.
	pool.truncatePending()
	pool.truncateQueue()

	dropBetweenReorgHistogram.Update(int64(pool.changesSinceReorg))
	pool.changesSinceReorg = 0 // Reset change counter
	pool.mu.Unlock()

	// Notify subsystems for newly added transactions
	for _, tx := range promoted {
		addr, _ := types.Sender(pool.signer, tx)
		if _, ok := events[addr]; !ok {
			events[addr] = newSortedMap()
		}
		events[addr].Put(tx)
	}
	if len(events) > 0 {
		var txs []*types.Transaction
		for _, set := range events {
			txs = append(txs, set.Flatten()...)
		}
		pool.txFeed.Send(core.NewTxsEvent{Txs: txs})
	}
}

// reset retrieves the current state of the blockchain and ensures the content
// of the transaction pool is valid with regard to the chain state.
func (pool *LegacyPool) reset(oldHead, newHead *types.Header) (demoteAddrs []common.Address) {
	// If we're reorging an old state, reinject all dropped transactions
	var reinject types.Transactions
	// collect demote addresses
	var collectAddr = func(txs types.Transactions) {
		addrs := make(map[common.Address]struct{})
		for _, tx := range txs {
			if !pool.Filter(tx) {
				continue
			}
			// it is heavy to get sender from tx, so we try to get it from the pool
			if oldtx := pool.all.Get(tx.Hash()); oldtx != nil {
				tx = oldtx
			}
			addr, err := types.Sender(pool.signer, tx)
			//it might come from other pool, by other signer
			if err != nil {
				continue
			}
			addrs[addr] = struct{}{}
		}
		demoteAddrs = make([]common.Address, 0, len(addrs))
		for addr := range addrs {
			demoteAddrs = append(demoteAddrs, addr)
		}
	}

	var depth uint64 = 1

	if oldHead != nil && oldHead.Hash() != newHead.ParentHash {
		// If the reorg is too deep, avoid doing it (will happen during fast sync)
		oldNum := oldHead.Number.Uint64()
		newNum := newHead.Number.Uint64()

		if depth = uint64(math.Abs(float64(oldNum) - float64(newNum))); depth > 64 {
			log.Debug("Skipping deep transaction reorg", "depth", depth)
		} else {
			// Reorg seems shallow enough to pull in all transactions into memory
			var (
				rem = pool.chain.GetBlock(oldHead.Hash(), oldHead.Number.Uint64())
				add = pool.chain.GetBlock(newHead.Hash(), newHead.Number.Uint64())
			)
			if rem == nil {
				// This can happen if a setHead is performed, where we simply discard the old
				// head from the chain.
				// If that is the case, we don't have the lost transactions anymore, and
				// there's nothing to add
				if newNum >= oldNum {
					// If we reorged to a same or higher number, then it's not a case of setHead
					log.Warn("Transaction pool reset with missing old head",
						"old", oldHead.Hash(), "oldnum", oldNum, "new", newHead.Hash(), "newnum", newNum)
					return
				}
				// If the reorg ended up on a lower number, it's indicative of setHead being the cause
				log.Debug("Skipping transaction reset caused by setHead",
					"old", oldHead.Hash(), "oldnum", oldNum, "new", newHead.Hash(), "newnum", newNum)
				// We still need to update the current state s.th. the lost transactions can be readded by the user
			} else {
				if add == nil {
					// if the new head is nil, it means that something happened between
					// the firing of newhead-event and _now_: most likely a
					// reorg caused by sync-reversion or explicit sethead back to an
					// earlier block.
					log.Warn("Transaction pool reset with missing new head", "number", newHead.Number, "hash", newHead.Hash())
					return
				}
				var discarded, included types.Transactions
				for rem.NumberU64() > add.NumberU64() {
					discarded = append(discarded, rem.Transactions()...)
					if rem = pool.chain.GetBlock(rem.ParentHash(), rem.NumberU64()-1); rem == nil {
						log.Error("Unrooted old chain seen by tx pool", "block", oldHead.Number, "hash", oldHead.Hash())
						return
					}
				}
				for add.NumberU64() > rem.NumberU64() {
					included = append(included, add.Transactions()...)
					if add = pool.chain.GetBlock(add.ParentHash(), add.NumberU64()-1); add == nil {
						log.Error("Unrooted new chain seen by tx pool", "block", newHead.Number, "hash", newHead.Hash())
						return
					}
				}
				for rem.Hash() != add.Hash() {
					discarded = append(discarded, rem.Transactions()...)
					if rem = pool.chain.GetBlock(rem.ParentHash(), rem.NumberU64()-1); rem == nil {
						log.Error("Unrooted old chain seen by tx pool", "block", oldHead.Number, "hash", oldHead.Hash())
						return
					}
					included = append(included, add.Transactions()...)
					if add = pool.chain.GetBlock(add.ParentHash(), add.NumberU64()-1); add == nil {
						log.Error("Unrooted new chain seen by tx pool", "block", newHead.Number, "hash", newHead.Hash())
						return
					}
				}
				lost := make([]*types.Transaction, 0, len(discarded))
				for _, tx := range types.TxDifference(discarded, included) {
					if pool.Filter(tx) {
						lost = append(lost, tx)
					}
				}
				reinject = lost

				collectAddr(append(discarded, included...))
			}
		}
	} else if newHead != nil && oldHead.Hash() == newHead.ParentHash {
		block := pool.chain.GetBlock(newHead.Hash(), newHead.Number.Uint64())
		if block != nil {
			collectAddr(block.Transactions())
		}
	}
	resetDepthMeter.Mark(int64(depth))
	log.Info("reset block depth", "depth", depth)
	// Initialize the internal state to the current head
	if newHead == nil {
		newHead = pool.chain.CurrentBlock() // Special case during testing
	}
	statedb, err := pool.chain.StateAt(newHead.Root)
	if err != nil {
		log.Error("Failed to reset txpool state", "err", err)
		return
	}
	pool.currentHead.Store(newHead)
	pool.currentState = statedb
	pool.pendingNonces = newNoncer(statedb)

	if costFn := types.NewL1CostFunc(pool.chainconfig, statedb); costFn != nil {
		pool.l1CostFn = func(rollupCostData types.RollupCostData) *big.Int {
			return costFn(rollupCostData, newHead.Time)
		}
	}

	// Inject any transactions discarded due to reorgs
	log.Debug("Reinjecting stale transactions", "count", len(reinject))
	core.SenderCacher.Recover(pool.signer, reinject)
	pool.addTxsLocked(reinject, false)
	return
}

// promoteExecutables moves transactions that have become processable from the
// future queue to the set of pending transactions. During this process, all
// invalidated transactions (low nonce, low balance) are deleted.
func (pool *LegacyPool) promoteExecutables(accounts []common.Address) []*types.Transaction {
	// Track the promoted transactions to broadcast them at once
	var promoted []*types.Transaction

	// Iterate over all accounts and promote any executable transactions
	gasLimit := txpool.EffectiveGasLimit(pool.chainconfig, pool.currentHead.Load().GasLimit)
	for _, addr := range accounts {
		list := pool.queue[addr]
		if list == nil {
			continue // Just in case someone calls with a non existing account
		}
		// Drop all transactions that are deemed too old (low nonce)
		forwards := list.Forward(pool.currentState.GetNonce(addr))
		for _, tx := range forwards {
			hash := tx.Hash()
			pool.all.Remove(hash)
		}
		log.Trace("Removed old queued transactions", "count", len(forwards))
		balance := pool.currentState.GetBalance(addr)
		if !list.Empty() && pool.l1CostFn != nil {
			// Reduce the cost-cap by L1 rollup cost of the first tx if necessary. Other txs will get filtered out afterwards.
			el := list.txs.FirstElement()
			if l1Cost := pool.l1CostFn(el.RollupCostData()); l1Cost != nil {
				balance = new(big.Int).Sub(balance, l1Cost) // negative big int is fine
			}
		}
		// Drop all transactions that are too costly (low balance or out of gas)
		drops, _ := list.Filter(balance, gasLimit)
		for _, tx := range drops {
			hash := tx.Hash()
			pool.all.Remove(hash)
		}
		log.Trace("Removed unpayable queued transactions", "count", len(drops))
		queuedNofundsMeter.Mark(int64(len(drops)))

		// Gather all executable transactions and promote them
		readies := list.Ready(pool.pendingNonces.get(addr))
		for _, tx := range readies {
			hash := tx.Hash()
			if pool.promoteTx(addr, hash, tx) {
				promoted = append(promoted, tx)
			}
			log.Trace("Promoted queued transaction", "hash", hash)
		}
		log.Trace("Promoted queued transactions", "count", len(promoted))
		queuedGauge.Dec(int64(len(readies)))

		// Drop all transactions over the allowed limit
		var caps types.Transactions
		if !pool.locals.contains(addr) {
			caps = list.Cap(int(pool.config.AccountQueue))
			for _, tx := range caps {
				hash := tx.Hash()
				pool.all.Remove(hash)
				log.Trace("Removed cap-exceeding queued transaction", "hash", hash)
			}
			queuedRateLimitMeter.Mark(int64(len(caps)))
		}
		// Mark all the items dropped as removed
		pool.priced.Removed(len(forwards) + len(drops) + len(caps))
		queuedGauge.Dec(int64(len(forwards) + len(drops) + len(caps)))
		if pool.locals.contains(addr) {
			localGauge.Dec(int64(len(forwards) + len(drops) + len(caps)))
		}
		// Delete the entire queue entry if it became empty.
		if list.Empty() {
			delete(pool.queue, addr)
			delete(pool.beats, addr)
			if _, ok := pool.pending[addr]; !ok {
				pool.reserve(addr, false)
			}
		}
	}
	return promoted
}

// truncatePending removes transactions from the pending queue if the pool is above the
// pending limit. The algorithm tries to reduce transaction counts by an approximately
// equal number for all for accounts with many pending transactions.
func (pool *LegacyPool) truncatePending() {
	pending := uint64(0)
	for _, list := range pool.pending {
		pending += uint64(list.Len())
	}
	if pending <= pool.config.GlobalSlots {
		return
	}

	pendingBeforeCap := pending
	// Assemble a spam order to penalize large transactors first
	spammers := prque.New[int64, common.Address](nil)
	for addr, list := range pool.pending {
		// Only evict transactions from high rollers
		if !pool.locals.contains(addr) && uint64(list.Len()) > pool.config.AccountSlots {
			spammers.Push(addr, int64(list.Len()))
		}
	}
	// Gradually drop transactions from offenders
	offenders := []common.Address{}
	var dropPendingCache []*types.Transaction
	for pending > pool.config.GlobalSlots && !spammers.Empty() {
		// Retrieve the next offender if not local address
		offender, _ := spammers.Pop()
		offenders = append(offenders, offender)

		// Equalize balances until all the same or below threshold
		if len(offenders) > 1 {
			// Calculate the equalization threshold for all current offenders
			threshold := pool.pending[offender].Len()

			// Iteratively reduce all offenders until below limit or threshold reached
			for pending > pool.config.GlobalSlots && pool.pending[offenders[len(offenders)-2]].Len() > threshold {
				for i := 0; i < len(offenders)-1; i++ {
					list := pool.pending[offenders[i]]

					caps := list.Cap(list.Len() - 1)
					for _, tx := range caps {
						// Drop the transaction from the global pools too
						hash := tx.Hash()
						pool.all.Remove(hash)

						// Update the account nonce to the dropped transaction
						pool.pendingNonces.setIfLower(offenders[i], tx.Nonce())
						log.Trace("Removed fairness-exceeding pending transaction", "hash", hash)
					}
					pool.priced.Removed(len(caps))
					dropPendingCache = append(dropPendingCache, caps...)
					pendingGauge.Dec(int64(len(caps)))
					if pool.locals.contains(offenders[i]) {
						localGauge.Dec(int64(len(caps)))
					}
					pending--
				}
			}
		}
	}

	// If still above threshold, reduce to limit or min allowance
	if pending > pool.config.GlobalSlots && len(offenders) > 0 {
		for pending > pool.config.GlobalSlots && uint64(pool.pending[offenders[len(offenders)-1]].Len()) > pool.config.AccountSlots {
			for _, addr := range offenders {
				list := pool.pending[addr]

				caps := list.Cap(list.Len() - 1)
				for _, tx := range caps {
					// Drop the transaction from the global pools too
					hash := tx.Hash()
					pool.all.Remove(hash)

					// Update the account nonce to the dropped transaction
					pool.pendingNonces.setIfLower(addr, tx.Nonce())
					log.Trace("Removed fairness-exceeding pending transaction", "hash", hash)
				}
				dropPendingCache = append(dropPendingCache, caps...)
				pool.priced.Removed(len(caps))
				pendingGauge.Dec(int64(len(caps)))
				if pool.locals.contains(addr) {
					localGauge.Dec(int64(len(caps)))
				}
				pending--
			}
		}
	}
	pool.pendingCache.del(dropPendingCache, pool.signer)
	pendingRateLimitMeter.Mark(int64(pendingBeforeCap - pending))
}

// truncateQueue drops the oldest transactions in the queue if the pool is above the global queue limit.
func (pool *LegacyPool) truncateQueue() {
	queued := uint64(0)
	for _, list := range pool.queue {
		queued += uint64(list.Len())
	}
	if queued <= pool.config.GlobalQueue {
		return
	}

	// Sort all accounts with queued transactions by heartbeat
	addresses := make(addressesByHeartbeat, 0, len(pool.queue))
	for addr := range pool.queue {
		if !pool.locals.contains(addr) { // don't drop locals
			addresses = append(addresses, addressByHeartbeat{addr, pool.beats[addr]})
		}
	}
	sort.Sort(sort.Reverse(addresses))

	// Drop transactions until the total is below the limit or only locals remain
	for drop := queued - pool.config.GlobalQueue; drop > 0 && len(addresses) > 0; {
		addr := addresses[len(addresses)-1]
		list := pool.queue[addr.address]

		addresses = addresses[:len(addresses)-1]

		// Drop all transactions if they are less than the overflow
		if size := uint64(list.Len()); size <= drop {
			for _, tx := range list.Flatten() {
				pool.removeTx(tx.Hash(), true, true)
			}
			drop -= size
			queuedRateLimitMeter.Mark(int64(size))
			continue
		}
		// Otherwise drop only last few transactions
		txs := list.Flatten()
		for i := len(txs) - 1; i >= 0 && drop > 0; i-- {
			pool.removeTx(txs[i].Hash(), true, true)
			drop--
			queuedRateLimitMeter.Mark(1)
		}
	}
}

// demoteUnexecutables removes invalid and processed transactions from the pools
// executable/pending queue and any subsequent transactions that become unexecutable
// are moved back into the future queue.
//
// Note: transactions are not marked as removed in the priced list because re-heaping
// is always explicitly triggered by SetBaseFee and it would be unnecessary and wasteful
// to trigger a re-heap is this function
func (pool *LegacyPool) demoteUnexecutables(demoteAddrs []common.Address) {
	if demoteAddrs == nil {
		demoteAddrs = make([]common.Address, 0, len(pool.pending))
		for addr := range pool.pending {
			demoteAddrs = append(demoteAddrs, addr)
		}
	}
	demoteTxMeter.Mark(int64(len(demoteAddrs)))

	// Iterate over all accounts and demote any non-executable transactions
	gasLimit := txpool.EffectiveGasLimit(pool.chainconfig, pool.currentHead.Load().GasLimit)
<<<<<<< HEAD
	for addr, list := range pool.pending {
		var dropPendingCache []*types.Transaction
=======
	for _, addr := range demoteAddrs {
		list := pool.pending[addr]
		if list == nil {
			continue
		}
>>>>>>> b80dc748
		nonce := pool.currentState.GetNonce(addr)

		// Drop all transactions that are deemed too old (low nonce)
		olds := list.Forward(nonce)
		for _, tx := range olds {
			hash := tx.Hash()
			pool.all.Remove(hash)
			log.Trace("Removed old pending transaction", "hash", hash)
		}
		balance := pool.currentState.GetBalance(addr)
		if !list.Empty() && pool.l1CostFn != nil {
			// Reduce the cost-cap by L1 rollup cost of the first tx if necessary. Other txs will get filtered out afterwards.
			el := list.txs.FirstElement()
			if l1Cost := pool.l1CostFn(el.RollupCostData()); l1Cost != nil {
				balance = new(big.Int).Sub(balance, l1Cost) // negative big int is fine
			}
		}
		// Drop all transactions that are too costly (low balance or out of gas), and queue any invalids back for later
		drops, invalids := list.Filter(balance, gasLimit)
		for _, tx := range drops {
			hash := tx.Hash()
			log.Trace("Removed unpayable pending transaction", "hash", hash)
			pool.all.Remove(hash)
		}
		pendingNofundsMeter.Mark(int64(len(drops)))

		for _, tx := range invalids {
			hash := tx.Hash()
			log.Trace("Demoting pending transaction", "hash", hash)

			// Internal shuffle shouldn't touch the lookup set.
			pool.enqueueTx(hash, tx, false, false)
		}
		dropPendingCache = append(dropPendingCache, olds...)
		dropPendingCache = append(dropPendingCache, invalids...)
		dropPendingCache = append(dropPendingCache, drops...)
		pendingGauge.Dec(int64(len(olds) + len(drops) + len(invalids)))
		if pool.locals.contains(addr) {
			localGauge.Dec(int64(len(olds) + len(drops) + len(invalids)))
		}
		// If there's a gap in front, alert (should never happen) and postpone all transactions
		if list.Len() > 0 && list.txs.Get(nonce) == nil {
			gapped := list.Cap(0)
			for _, tx := range gapped {
				hash := tx.Hash()
				log.Error("Demoting invalidated transaction", "hash", hash)

				// Internal shuffle shouldn't touch the lookup set.
				pool.enqueueTx(hash, tx, false, false)
			}
			dropPendingCache = append(dropPendingCache, gapped...)
			pendingGauge.Dec(int64(len(gapped)))
		}
		// Delete the entire pending entry if it became empty.
		if list.Empty() {
			delete(pool.pending, addr)
			if _, ok := pool.queue[addr]; !ok {
				pool.reserve(addr, false)
			}
		}
		pool.pendingCache.del(dropPendingCache, pool.signer)
	}
}

// addressByHeartbeat is an account address tagged with its last activity timestamp.
type addressByHeartbeat struct {
	address   common.Address
	heartbeat time.Time
}

type addressesByHeartbeat []addressByHeartbeat

func (a addressesByHeartbeat) Len() int           { return len(a) }
func (a addressesByHeartbeat) Less(i, j int) bool { return a[i].heartbeat.Before(a[j].heartbeat) }
func (a addressesByHeartbeat) Swap(i, j int)      { a[i], a[j] = a[j], a[i] }

// accountSet is simply a set of addresses to check for existence, and a signer
// capable of deriving addresses from transactions.
type accountSet struct {
	accounts map[common.Address]struct{}
	signer   types.Signer
	cache    *[]common.Address
}

// newAccountSet creates a new address set with an associated signer for sender
// derivations.
func newAccountSet(signer types.Signer, addrs ...common.Address) *accountSet {
	as := &accountSet{
		accounts: make(map[common.Address]struct{}, len(addrs)),
		signer:   signer,
	}
	for _, addr := range addrs {
		as.add(addr)
	}
	return as
}

// contains checks if a given address is contained within the set.
func (as *accountSet) contains(addr common.Address) bool {
	_, exist := as.accounts[addr]
	return exist
}

// containsTx checks if the sender of a given tx is within the set. If the sender
// cannot be derived, this method returns false.
func (as *accountSet) containsTx(tx *types.Transaction) bool {
	if addr, err := types.Sender(as.signer, tx); err == nil {
		return as.contains(addr)
	}
	return false
}

// add inserts a new address into the set to track.
func (as *accountSet) add(addr common.Address) {
	as.accounts[addr] = struct{}{}
	as.cache = nil
}

// addTx adds the sender of tx into the set.
func (as *accountSet) addTx(tx *types.Transaction) {
	if addr, err := types.Sender(as.signer, tx); err == nil {
		as.add(addr)
	}
}

// flatten returns the list of addresses within this set, also caching it for later
// reuse. The returned slice should not be changed!
func (as *accountSet) flatten() []common.Address {
	if as.cache == nil {
		accounts := make([]common.Address, 0, len(as.accounts))
		for account := range as.accounts {
			accounts = append(accounts, account)
		}
		as.cache = &accounts
	}
	return *as.cache
}

// merge adds all addresses from the 'other' set into 'as'.
func (as *accountSet) merge(other *accountSet) {
	for addr := range other.accounts {
		as.accounts[addr] = struct{}{}
	}
	as.cache = nil
}

// lookup is used internally by LegacyPool to track transactions while allowing
// lookup without mutex contention.
//
// Note, although this type is properly protected against concurrent access, it
// is **not** a type that should ever be mutated or even exposed outside of the
// transaction pool, since its internal state is tightly coupled with the pools
// internal mechanisms. The sole purpose of the type is to permit out-of-bound
// peeking into the pool in LegacyPool.Get without having to acquire the widely scoped
// LegacyPool.mu mutex.
//
// This lookup set combines the notion of "local transactions", which is useful
// to build upper-level structure.
type lookup struct {
	slots   int
	lock    sync.RWMutex
	locals  map[common.Hash]*types.Transaction
	remotes map[common.Hash]*types.Transaction
}

// newLookup returns a new lookup structure.
func newLookup() *lookup {
	return &lookup{
		locals:  make(map[common.Hash]*types.Transaction),
		remotes: make(map[common.Hash]*types.Transaction),
	}
}

// Range calls f on each key and value present in the map. The callback passed
// should return the indicator whether the iteration needs to be continued.
// Callers need to specify which set (or both) to be iterated.
func (t *lookup) Range(f func(hash common.Hash, tx *types.Transaction, local bool) bool, local bool, remote bool) {
	t.lock.RLock()
	defer t.lock.RUnlock()

	if local {
		for key, value := range t.locals {
			if !f(key, value, true) {
				return
			}
		}
	}
	if remote {
		for key, value := range t.remotes {
			if !f(key, value, false) {
				return
			}
		}
	}
}

// Get returns a transaction if it exists in the lookup, or nil if not found.
func (t *lookup) Get(hash common.Hash) *types.Transaction {
	t.lock.RLock()
	defer t.lock.RUnlock()

	if tx := t.locals[hash]; tx != nil {
		return tx
	}
	return t.remotes[hash]
}

// GetLocal returns a transaction if it exists in the lookup, or nil if not found.
func (t *lookup) GetLocal(hash common.Hash) *types.Transaction {
	t.lock.RLock()
	defer t.lock.RUnlock()

	return t.locals[hash]
}

// GetRemote returns a transaction if it exists in the lookup, or nil if not found.
func (t *lookup) GetRemote(hash common.Hash) *types.Transaction {
	t.lock.RLock()
	defer t.lock.RUnlock()

	return t.remotes[hash]
}

// Count returns the current number of transactions in the lookup.
func (t *lookup) Count() int {
	t.lock.RLock()
	defer t.lock.RUnlock()

	return len(t.locals) + len(t.remotes)
}

// LocalCount returns the current number of local transactions in the lookup.
func (t *lookup) LocalCount() int {
	t.lock.RLock()
	defer t.lock.RUnlock()

	return len(t.locals)
}

// RemoteCount returns the current number of remote transactions in the lookup.
func (t *lookup) RemoteCount() int {
	t.lock.RLock()
	defer t.lock.RUnlock()

	return len(t.remotes)
}

// Slots returns the current number of slots used in the lookup.
func (t *lookup) Slots() int {
	t.lock.RLock()
	defer t.lock.RUnlock()

	return t.slots
}

// Add adds a transaction to the lookup.
func (t *lookup) Add(tx *types.Transaction, local bool) {
	t.lock.Lock()
	defer t.lock.Unlock()

	t.slots += numSlots(tx)
	slotsGauge.Update(int64(t.slots))

	if local {
		t.locals[tx.Hash()] = tx
	} else {
		t.remotes[tx.Hash()] = tx
	}
}

// Remove removes a transaction from the lookup.
func (t *lookup) Remove(hash common.Hash) {
	t.lock.Lock()
	defer t.lock.Unlock()

	tx, ok := t.locals[hash]
	if !ok {
		tx, ok = t.remotes[hash]
	}
	if !ok {
		log.Error("No transaction found to be deleted", "hash", hash)
		return
	}
	t.slots -= numSlots(tx)
	slotsGauge.Update(int64(t.slots))

	delete(t.locals, hash)
	delete(t.remotes, hash)
}

// RemoteToLocals migrates the transactions belongs to the given locals to locals
// set. The assumption is held the locals set is thread-safe to be used.
func (t *lookup) RemoteToLocals(locals *accountSet) int {
	t.lock.Lock()
	defer t.lock.Unlock()

	var migrated int
	for hash, tx := range t.remotes {
		if locals.containsTx(tx) {
			t.locals[hash] = tx
			delete(t.remotes, hash)
			migrated += 1
		}
	}
	return migrated
}

// RemotesBelowTip finds all remote transactions below the given tip threshold.
func (t *lookup) RemotesBelowTip(threshold *big.Int) types.Transactions {
	found := make(types.Transactions, 0, 128)
	t.Range(func(hash common.Hash, tx *types.Transaction, local bool) bool {
		if tx.GasTipCapIntCmp(threshold) < 0 {
			found = append(found, tx)
		}
		return true
	}, false, true) // Only iterate remotes
	return found
}

// numSlots calculates the number of slots needed for a single transaction.
func numSlots(tx *types.Transaction) int {
	return int((tx.Size() + txSlotSize - 1) / txSlotSize)
}<|MERGE_RESOLUTION|>--- conflicted
+++ resolved
@@ -107,18 +107,15 @@
 
 	staledMeter = metrics.NewRegisteredMeter("txpool/staled/count", nil) // staled transactions
 
-<<<<<<< HEAD
 	// duration of miner worker fetching all pending transactions
 	getPendingDurationTimer = metrics.NewRegisteredTimer("txpool/getpending/time", nil)
 	// duration of miner worker fetching all local addresses
 	getLocalsDurationTimer = metrics.NewRegisteredTimer("txpool/getlocals/time", nil)
-=======
 	// demote metrics
 	// demoteDuration measures how long time a demotion takes.
 	demoteDurationTimer = metrics.NewRegisteredTimer("txpool/demote/duration", nil)
 	demoteTxMeter       = metrics.NewRegisteredMeter("txpool/demote/tx", nil)
 	resetDepthMeter     = metrics.NewRegisteredMeter("txpool/reset/depth", nil) //reorg depth of blocks which causes demote
->>>>>>> b80dc748
 )
 
 // BlockChain defines the minimal set of methods needed to back a tx pool with
@@ -1367,13 +1364,9 @@
 	// because of another transaction (e.g. higher gas price).
 	var t0 = time.Now()
 	if reset != nil {
-<<<<<<< HEAD
-		pool.demoteUnexecutables()
+		pool.demoteUnexecutables(demoteAddrs)
 		var pendingBaseFee = pool.priced.urgent.baseFee
-=======
-		pool.demoteUnexecutables(demoteAddrs)
 		demoteDurationTimer.Update(time.Since(t0))
->>>>>>> b80dc748
 		if reset.newHead != nil {
 			if pool.chainconfig.IsLondon(new(big.Int).Add(reset.newHead.Number, big.NewInt(1))) {
 				pendingBaseFee = eip1559.CalcBaseFee(pool.chainconfig, reset.newHead, reset.newHead.Time+1)
@@ -1792,16 +1785,12 @@
 
 	// Iterate over all accounts and demote any non-executable transactions
 	gasLimit := txpool.EffectiveGasLimit(pool.chainconfig, pool.currentHead.Load().GasLimit)
-<<<<<<< HEAD
-	for addr, list := range pool.pending {
+	for _, addr := range demoteAddrs {
 		var dropPendingCache []*types.Transaction
-=======
-	for _, addr := range demoteAddrs {
 		list := pool.pending[addr]
 		if list == nil {
 			continue
 		}
->>>>>>> b80dc748
 		nonce := pool.currentState.GetNonce(addr)
 
 		// Drop all transactions that are deemed too old (low nonce)
