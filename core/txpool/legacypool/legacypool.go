// Copyright 2014 The go-ethereum Authors
// This file is part of the go-ethereum library.
//
// The go-ethereum library is free software: you can redistribute it and/or modify
// it under the terms of the GNU Lesser General Public License as published by
// the Free Software Foundation, either version 3 of the License, or
// (at your option) any later version.
//
// The go-ethereum library is distributed in the hope that it will be useful,
// but WITHOUT ANY WARRANTY; without even the implied warranty of
// MERCHANTABILITY or FITNESS FOR A PARTICULAR PURPOSE. See the
// GNU Lesser General Public License for more details.
//
// You should have received a copy of the GNU Lesser General Public License
// along with the go-ethereum library. If not, see <http://www.gnu.org/licenses/>.

// Package legacypool implements the normal EVM execution transaction pool.
package legacypool

import (
	"errors"
	"math"
	"math/big"
	"sort"
	"sync"
	"sync/atomic"
	"time"

	"github.com/ethereum/go-ethereum/common"
	"github.com/ethereum/go-ethereum/common/prque"
	"github.com/ethereum/go-ethereum/consensus/misc/eip1559"
	"github.com/ethereum/go-ethereum/core"
	"github.com/ethereum/go-ethereum/core/state"
	"github.com/ethereum/go-ethereum/core/txpool"
	"github.com/ethereum/go-ethereum/core/types"
	"github.com/ethereum/go-ethereum/event"
	"github.com/ethereum/go-ethereum/log"
	"github.com/ethereum/go-ethereum/metrics"
	"github.com/ethereum/go-ethereum/params"
)

const (
	// txSlotSize is used to calculate how many data slots a single transaction
	// takes up based on its size. The slots are used as DoS protection, ensuring
	// that validating a new transaction remains a constant operation (in reality
	// O(maxslots), where max slots are 4 currently).
	txSlotSize = 32 * 1024

	// txMaxSize is the maximum size a single transaction can have. This field has
	// non-trivial consequences: larger transactions are significantly harder and
	// more expensive to propagate; larger transactions also take more resources
	// to validate whether they fit into the pool or not.
	txMaxSize = 4 * txSlotSize // 128KB

	// txReannoMaxNum is the maximum number of transactions a reannounce action can include.
	txReannoMaxNum = 1024
)

var (
	// ErrAlreadyKnown is returned if the transactions is already contained
	// within the pool.
	ErrAlreadyKnown = errors.New("already known")

	// ErrTxPoolOverflow is returned if the transaction pool is full and can't accept
	// another remote transaction.
	ErrTxPoolOverflow = errors.New("txpool is full")
)

var (
	evictionInterval    = time.Minute     // Time interval to check for evictable transactions
	statsReportInterval = 8 * time.Second // Time interval to report transaction pool stats
	reannounceInterval  = time.Minute     // Time interval to check for reannounce transactions
)

var (
	// Metrics for the pending pool
	pendingDiscardMeter   = metrics.NewRegisteredMeter("txpool/pending/discard", nil)
	pendingReplaceMeter   = metrics.NewRegisteredMeter("txpool/pending/replace", nil)
	pendingRateLimitMeter = metrics.NewRegisteredMeter("txpool/pending/ratelimit", nil) // Dropped due to rate limiting
	pendingNofundsMeter   = metrics.NewRegisteredMeter("txpool/pending/nofunds", nil)   // Dropped due to out-of-funds

	// Metrics for the queued pool
	queuedDiscardMeter   = metrics.NewRegisteredMeter("txpool/queued/discard", nil)
	queuedReplaceMeter   = metrics.NewRegisteredMeter("txpool/queued/replace", nil)
	queuedRateLimitMeter = metrics.NewRegisteredMeter("txpool/queued/ratelimit", nil) // Dropped due to rate limiting
	queuedNofundsMeter   = metrics.NewRegisteredMeter("txpool/queued/nofunds", nil)   // Dropped due to out-of-funds
	queuedEvictionMeter  = metrics.NewRegisteredMeter("txpool/queued/eviction", nil)  // Dropped due to lifetime

	// General tx metrics
	knownTxMeter       = metrics.NewRegisteredMeter("txpool/known", nil)
	validTxMeter       = metrics.NewRegisteredMeter("txpool/valid", nil)
	invalidTxMeter     = metrics.NewRegisteredMeter("txpool/invalid", nil)
	underpricedTxMeter = metrics.NewRegisteredMeter("txpool/underpriced", nil)
	overflowedTxMeter  = metrics.NewRegisteredMeter("txpool/overflowed", nil)

	// throttleTxMeter counts how many transactions are rejected due to too-many-changes between
	// txpool reorgs.
	throttleTxMeter = metrics.NewRegisteredMeter("txpool/throttle", nil)
	// reorgDurationTimer measures how long time a txpool reorg takes.
	reorgDurationTimer = metrics.NewRegisteredTimer("txpool/reorgtime", nil)
	// dropBetweenReorgHistogram counts how many drops we experience between two reorg runs. It is expected
	// that this number is pretty low, since txpool reorgs happen very frequently.
	dropBetweenReorgHistogram = metrics.NewRegisteredHistogram("txpool/dropbetweenreorg", nil, metrics.NewExpDecaySample(1028, 0.015))

	pendingGauge = metrics.NewRegisteredGauge("txpool/pending", nil)
	queuedGauge  = metrics.NewRegisteredGauge("txpool/queued", nil)
	localGauge   = metrics.NewRegisteredGauge("txpool/local", nil)
	slotsGauge   = metrics.NewRegisteredGauge("txpool/slots", nil)

	reheapTimer = metrics.NewRegisteredTimer("txpool/reheap", nil)

	staledMeter = metrics.NewRegisteredMeter("txpool/staled/count", nil) // staled transactions

<<<<<<< HEAD
	// duration of miner worker fetching all pending transactions
	getPendingDurationTimer = metrics.NewRegisteredTimer("txpool/getpending/time", nil)
	// duration of miner worker fetching all local addresses
	getLocalsDurationTimer = metrics.NewRegisteredTimer("txpool/getlocals/time", nil)
	// demote metrics
	// demoteDuration measures how long time a demotion takes.
	demoteDurationTimer = metrics.NewRegisteredTimer("txpool/demote/duration", nil)
	demoteTxMeter       = metrics.NewRegisteredMeter("txpool/demote/tx", nil)
	resetDepthMeter     = metrics.NewRegisteredMeter("txpool/reset/depth", nil) //reorg depth of blocks which causes demote
=======
	// metrics to measure the performance of Add() function
	addTxMeter       = metrics.NewRegisteredMeter("txpool/add/txs", nil)
	addDurationTimer = metrics.NewRegisteredTimer("txpool/add/duration", nil)

	//metrics to measure the performance of runReorg() function
	resetDurationTimer                    = metrics.NewRegisteredTimer("txpool/resettime", nil)
	demoteDurationTimer                   = metrics.NewRegisteredTimer("txpool/demotetime", nil)
	promoteDurationTimer                  = metrics.NewRegisteredTimer("txpool/promotetime", nil)
	queueTruncateDurationTimer            = metrics.NewRegisteredTimer("txpool/queue/truncatetime", nil)
	pendingTruncateDurationTimer          = metrics.NewRegisteredTimer("txpool/pending/truncatetime", nil)
	reorgWithResetDurationTimer           = metrics.NewRegisteredTimer("txpool/reorgresettime", nil)
	noBlockingReorgWithResetDurationTimer = metrics.NewRegisteredTimer("txpool/noblocking/reorgresettime", nil)
>>>>>>> 7ab8ffa4
)

// BlockChain defines the minimal set of methods needed to back a tx pool with
// a chain. Exists to allow mocking the live chain out of tests.
type BlockChain interface {
	// Config retrieves the chain's fork configuration.
	Config() *params.ChainConfig

	// CurrentBlock returns the current head of the chain.
	CurrentBlock() *types.Header

	// GetBlock retrieves a specific block, used during pool resets.
	GetBlock(hash common.Hash, number uint64) *types.Block

	// StateAt returns a state database for a given root hash (generally the head).
	StateAt(root common.Hash) (*state.StateDB, error)
}

// Config are the configuration parameters of the transaction pool.
type Config struct {
	Locals    []common.Address // Addresses that should be treated by default as local
	NoLocals  bool             // Whether local transaction handling should be disabled
	Journal   string           // Journal of local transactions to survive node restarts
	Rejournal time.Duration    // Time interval to regenerate the local transaction journal

	// JournalRemote controls whether journaling includes remote transactions or not.
	// When true, all transactions loaded from the journal are treated as remote.
	JournalRemote bool

	PriceLimit uint64 // Minimum gas price to enforce for acceptance into the pool
	PriceBump  uint64 // Minimum price bump percentage to replace an already existing transaction (nonce)

	AccountSlots uint64 // Number of executable transaction slots guaranteed per account
	GlobalSlots  uint64 // Maximum number of executable transaction slots for all accounts
	AccountQueue uint64 // Maximum number of non-executable transaction slots permitted per account
	GlobalQueue  uint64 // Maximum number of non-executable transaction slots for all accounts

	Lifetime time.Duration // Maximum amount of time non-executable transaction are queued

	ReannounceTime    time.Duration // Duration for announcing local pending transactions again
	ReannounceRemotes bool          // Wether reannounce remote transactions or not
}

// DefaultConfig contains the default configurations for the transaction pool.
var DefaultConfig = Config{
	Journal:   "transactions.rlp",
	Rejournal: time.Hour,

	PriceLimit: 1,
	PriceBump:  10,

	AccountSlots: 16,
	GlobalSlots:  4096 + 1024, // urgent + floating queue capacity with 4:1 ratio
	AccountQueue: 64,
	GlobalQueue:  1024,

	Lifetime: 3 * time.Hour,

	ReannounceTime: 10 * 365 * 24 * time.Hour,
}

// sanitize checks the provided user configurations and changes anything that's
// unreasonable or unworkable.
func (config *Config) sanitize() Config {
	conf := *config
	if conf.Rejournal < time.Second {
		log.Warn("Sanitizing invalid txpool journal time", "provided", conf.Rejournal, "updated", time.Second)
		conf.Rejournal = time.Second
	}
	if conf.PriceLimit < 1 {
		log.Warn("Sanitizing invalid txpool price limit", "provided", conf.PriceLimit, "updated", DefaultConfig.PriceLimit)
		conf.PriceLimit = DefaultConfig.PriceLimit
	}
	if conf.PriceBump < 1 {
		log.Warn("Sanitizing invalid txpool price bump", "provided", conf.PriceBump, "updated", DefaultConfig.PriceBump)
		conf.PriceBump = DefaultConfig.PriceBump
	}
	if conf.AccountSlots < 1 {
		log.Warn("Sanitizing invalid txpool account slots", "provided", conf.AccountSlots, "updated", DefaultConfig.AccountSlots)
		conf.AccountSlots = DefaultConfig.AccountSlots
	}
	if conf.GlobalSlots < 1 {
		log.Warn("Sanitizing invalid txpool global slots", "provided", conf.GlobalSlots, "updated", DefaultConfig.GlobalSlots)
		conf.GlobalSlots = DefaultConfig.GlobalSlots
	}
	if conf.AccountQueue < 1 {
		log.Warn("Sanitizing invalid txpool account queue", "provided", conf.AccountQueue, "updated", DefaultConfig.AccountQueue)
		conf.AccountQueue = DefaultConfig.AccountQueue
	}
	if conf.GlobalQueue < 1 {
		log.Warn("Sanitizing invalid txpool global queue", "provided", conf.GlobalQueue, "updated", DefaultConfig.GlobalQueue)
		conf.GlobalQueue = DefaultConfig.GlobalQueue
	}
	if conf.Lifetime < 1 {
		log.Warn("Sanitizing invalid txpool lifetime", "provided", conf.Lifetime, "updated", DefaultConfig.Lifetime)
		conf.Lifetime = DefaultConfig.Lifetime
	}
	if conf.ReannounceTime < time.Minute {
		log.Warn("Sanitizing invalid txpool reannounce time", "provided", conf.ReannounceTime, "updated", time.Minute)
		conf.ReannounceTime = time.Minute
	}
	return conf
}

// LegacyPool contains all currently known transactions. Transactions
// enter the pool when they are received from the network or submitted
// locally. They exit the pool when they are included in the blockchain.
//
// The pool separates processable transactions (which can be applied to the
// current state) and future transactions. Transactions move between those
// two states over time as they are received and processed.
type LegacyPool struct {
	config       Config
	chainconfig  *params.ChainConfig
	chain        BlockChain
	gasTip       atomic.Pointer[big.Int]
	txFeed       event.Feed
	reannoTxFeed event.Feed
	signer       types.Signer
	mu           sync.RWMutex

	currentHead   atomic.Pointer[types.Header] // Current head of the blockchain
	currentState  *state.StateDB               // Current state in the blockchain head
	pendingNonces *noncer                      // Pending state tracking virtual nonces

	locals  *accountSet // Set of local transaction to exempt from eviction rules
	journal *journal    // Journal of local transaction to back up to disk

	reserve txpool.AddressReserver       // Address reserver to ensure exclusivity across subpools
	pending map[common.Address]*list     // All currently processable transactions
	queue   map[common.Address]*list     // Queued but non-processable transactions
	beats   map[common.Address]time.Time // Last heartbeat from each known account
	all     *lookup                      // All transactions to allow lookups
	priced  *pricedList                  // All transactions sorted by price

	pendingCache *cacheForMiner //pending list cache for miner

	reqResetCh      chan *txpoolResetRequest
	reqPromoteCh    chan *accountSet
	queueTxEventCh  chan *types.Transaction
	reorgDoneCh     chan chan struct{}
	reorgShutdownCh chan struct{}  // requests shutdown of scheduleReorgLoop
	wg              sync.WaitGroup // tracks loop, scheduleReorgLoop
	initDoneCh      chan struct{}  // is closed once the pool is initialized (for tests)

	changesSinceReorg int // A counter for how many drops we've performed in-between reorg.

	l1CostFn txpool.L1CostFunc // To apply L1 costs as rollup, optional field, may be nil.
}

type txpoolResetRequest struct {
	oldHead, newHead *types.Header
}

// New creates a new transaction pool to gather, sort and filter inbound
// transactions from the network.
func New(config Config, chain BlockChain) *LegacyPool {
	// Sanitize the input to ensure no vulnerable gas prices are set
	config = (&config).sanitize()

	// Create the transaction pool with its initial settings
	pool := &LegacyPool{
		config:          config,
		chain:           chain,
		chainconfig:     chain.Config(),
		signer:          types.LatestSigner(chain.Config()),
		pending:         make(map[common.Address]*list),
		queue:           make(map[common.Address]*list),
		beats:           make(map[common.Address]time.Time),
		all:             newLookup(),
		reqResetCh:      make(chan *txpoolResetRequest),
		reqPromoteCh:    make(chan *accountSet),
		queueTxEventCh:  make(chan *types.Transaction),
		reorgDoneCh:     make(chan chan struct{}),
		reorgShutdownCh: make(chan struct{}),
		initDoneCh:      make(chan struct{}),
		pendingCache:    newCacheForMiner(),
	}
	pool.locals = newAccountSet(pool.signer)
	for _, addr := range config.Locals {
		log.Info("Setting new local account", "address", addr)
		pool.locals.add(addr)
		pool.pendingCache.markLocal(addr)
	}
	pool.priced = newPricedList(pool.all)

	if (!config.NoLocals || config.JournalRemote) && config.Journal != "" {
		pool.journal = newTxJournal(config.Journal)
	}
	return pool
}

// Filter returns whether the given transaction can be consumed by the legacy
// pool, specifically, whether it is a Legacy, AccessList or Dynamic transaction.
func (pool *LegacyPool) Filter(tx *types.Transaction) bool {
	switch tx.Type() {
	case types.LegacyTxType, types.AccessListTxType, types.DynamicFeeTxType:
		return true
	default:
		return false
	}
}

// Init sets the gas price needed to keep a transaction in the pool and the chain
// head to allow balance / nonce checks. The transaction journal will be loaded
// from disk and filtered based on the provided starting settings. The internal
// goroutines will be spun up and the pool deemed operational afterwards.
func (pool *LegacyPool) Init(gasTip *big.Int, head *types.Header, reserve txpool.AddressReserver) error {
	// Set the address reserver to request exclusive access to pooled accounts
	pool.reserve = reserve

	// Set the basic pool parameters
	pool.gasTip.Store(gasTip)

	// Initialize the state with head block, or fallback to empty one in
	// case the head state is not available(might occur when node is not
	// fully synced).
	statedb, err := pool.chain.StateAt(head.Root)
	if err != nil {
		statedb, err = pool.chain.StateAt(types.EmptyRootHash)
	}
	if err != nil {
		return err
	}
	pool.currentHead.Store(head)
	pool.currentState = statedb
	pool.pendingNonces = newNoncer(statedb)

	// Start the reorg loop early, so it can handle requests generated during
	// journal loading.
	pool.wg.Add(1)
	go pool.scheduleReorgLoop()

	// If local transactions and journaling is enabled, load from disk
	if pool.journal != nil {
		add := pool.addLocals
		if pool.config.JournalRemote {
			add = pool.addRemotesSync // Use sync version to match pool.AddLocals
		}
		if err := pool.journal.load(add); err != nil {
			log.Warn("Failed to load transaction journal", "err", err)
		}
		if err := pool.journal.rotate(pool.toJournal()); err != nil {
			log.Warn("Failed to rotate transaction journal", "err", err)
		}
	}
	pool.wg.Add(1)
	go pool.loop()
	return nil
}

// loop is the transaction pool's main event loop, waiting for and reacting to
// outside blockchain events as well as for various reporting and transaction
// eviction events.
func (pool *LegacyPool) loop() {
	defer pool.wg.Done()

	var (
		prevPending, prevQueued, prevStales int

		// Start the stats reporting and transaction eviction tickers
		report     = time.NewTicker(statsReportInterval)
		evict      = time.NewTicker(evictionInterval)
		journal    = time.NewTicker(pool.config.Rejournal)
		reannounce = time.NewTicker(reannounceInterval)
	)
	defer report.Stop()
	defer evict.Stop()
	defer journal.Stop()
	defer reannounce.Stop()

	// Notify tests that the init phase is done
	close(pool.initDoneCh)
	for {
		select {
		// Handle pool shutdown
		case <-pool.reorgShutdownCh:
			return

		// Handle stats reporting ticks
		case <-report.C:
			pool.mu.RLock()
			pending, queued := pool.stats()
			pool.mu.RUnlock()
			stales := int(pool.priced.stales.Load())

			if pending != prevPending || queued != prevQueued || stales != prevStales {
				log.Debug("Transaction pool status report", "executable", pending, "queued", queued, "stales", stales)
				prevPending, prevQueued, prevStales = pending, queued, stales
			}

		// Handle inactive account transaction eviction
		case <-evict.C:
			pool.mu.Lock()
			for addr := range pool.queue {
				// Skip local transactions from the eviction mechanism
				if pool.locals.contains(addr) {
					continue
				}
				// Any non-locals old enough should be removed
				if time.Since(pool.beats[addr]) > pool.config.Lifetime {
					list := pool.queue[addr].Flatten()
					for _, tx := range list {
						pool.removeTx(tx.Hash(), true, true)
					}
					queuedEvictionMeter.Mark(int64(len(list)))
				}
			}
			pool.mu.Unlock()

		// Handle local transaction journal rotation
		case <-journal.C:
			if pool.journal != nil {
				pool.mu.Lock()
				if err := pool.journal.rotate(pool.toJournal()); err != nil {
					log.Warn("Failed to rotate local tx journal", "err", err)
				}
				pool.mu.Unlock()
			}

		case <-reannounce.C:
			pool.mu.RLock()
			reannoTxs := func() []*types.Transaction {
				txs := make([]*types.Transaction, 0)
				for addr, list := range pool.pending {
					if !pool.config.ReannounceRemotes && !pool.locals.contains(addr) {
						continue
					}

					for _, tx := range list.Flatten() {
						// Default ReannounceTime is 10 years, won't announce by default.
						if time.Since(tx.Time()) < pool.config.ReannounceTime {
							break
						}
						txs = append(txs, tx)
						if len(txs) >= txReannoMaxNum {
							return txs
						}
					}
				}
				return txs
			}()
			pool.mu.RUnlock()
			staledMeter.Mark(int64(len(reannoTxs)))
			if len(reannoTxs) > 0 {
				pool.reannoTxFeed.Send(core.ReannoTxsEvent{Txs: reannoTxs})
			}
		}
	}
}

// Close terminates the transaction pool.
func (pool *LegacyPool) Close() error {
	// Terminate the pool reorger and return
	close(pool.reorgShutdownCh)
	pool.wg.Wait()

	if pool.journal != nil {
		pool.journal.close()
	}
	log.Info("Transaction pool stopped")
	return nil
}

// Reset implements txpool.SubPool, allowing the legacy pool's internal state to be
// kept in sync with the main transaction pool's internal state.
func (pool *LegacyPool) Reset(oldHead, newHead *types.Header) {
	wait := pool.requestReset(oldHead, newHead)
	<-wait
}

// SubscribeTransactions registers a subscription for new transaction events,
// supporting feeding only newly seen or also resurrected transactions.
func (pool *LegacyPool) SubscribeTransactions(ch chan<- core.NewTxsEvent, reorgs bool) event.Subscription {
	// The legacy pool has a very messed up internal shuffling, so it's kind of
	// hard to separate newly discovered transaction from resurrected ones. This
	// is because the new txs are added to the queue, resurrected ones too and
	// reorgs run lazily, so separating the two would need a marker.
	return pool.txFeed.Subscribe(ch)
}

// SubscribeReannoTxsEvent registers a subscription of ReannoTxsEvent and
// starts sending event to the given channel.
func (pool *LegacyPool) SubscribeReannoTxsEvent(ch chan<- core.ReannoTxsEvent) event.Subscription {
	return pool.reannoTxFeed.Subscribe(ch)
}

// SetGasTip updates the minimum gas tip required by the transaction pool for a
// new transaction, and drops all transactions below this threshold.
func (pool *LegacyPool) SetGasTip(tip *big.Int) {
	pool.mu.Lock()
	defer pool.mu.Unlock()

	old := pool.gasTip.Load()
	pool.gasTip.Store(new(big.Int).Set(tip))

	// If the min miner fee increased, remove transactions below the new threshold
	if tip.Cmp(old) > 0 {
		// pool.priced is sorted by GasFeeCap, so we have to iterate through pool.all instead
		drop := pool.all.RemotesBelowTip(tip)
		for _, tx := range drop {
			pool.removeTx(tx.Hash(), false, true)
		}
		pool.priced.Removed(len(drop))
	}
	log.Info("Legacy pool tip threshold updated", "tip", tip)
}

// Nonce returns the next nonce of an account, with all transactions executable
// by the pool already applied on top.
func (pool *LegacyPool) Nonce(addr common.Address) uint64 {
	return pool.pendingNonces.get(addr)
}

// Stats retrieves the current pool stats, namely the number of pending and the
// number of queued (non-executable) transactions.
func (pool *LegacyPool) Stats() (int, int) {
	pool.mu.RLock()
	defer pool.mu.RUnlock()

	return pool.stats()
}

// stats retrieves the current pool stats, namely the number of pending and the
// number of queued (non-executable) transactions.
func (pool *LegacyPool) stats() (int, int) {
	pending := 0
	for _, list := range pool.pending {
		pending += list.Len()
	}
	queued := 0
	for _, list := range pool.queue {
		queued += list.Len()
	}
	return pending, queued
}

// Content retrieves the data content of the transaction pool, returning all the
// pending as well as queued transactions, grouped by account and sorted by nonce.
func (pool *LegacyPool) Content() (map[common.Address][]*types.Transaction, map[common.Address][]*types.Transaction) {
	pool.mu.Lock()
	defer pool.mu.Unlock()

	pending := make(map[common.Address][]*types.Transaction, len(pool.pending))
	for addr, list := range pool.pending {
		pending[addr] = list.Flatten()
	}
	queued := make(map[common.Address][]*types.Transaction, len(pool.queue))
	for addr, list := range pool.queue {
		queued[addr] = list.Flatten()
	}
	return pending, queued
}

// ContentFrom retrieves the data content of the transaction pool, returning the
// pending as well as queued transactions of this address, grouped by nonce.
func (pool *LegacyPool) ContentFrom(addr common.Address) ([]*types.Transaction, []*types.Transaction) {
	pool.mu.RLock()
	defer pool.mu.RUnlock()

	var pending []*types.Transaction
	if list, ok := pool.pending[addr]; ok {
		pending = list.Flatten()
	}
	var queued []*types.Transaction
	if list, ok := pool.queue[addr]; ok {
		queued = list.Flatten()
	}
	return pending, queued
}

// Pending retrieves all currently processable transactions, grouped by origin
// account and sorted by nonce. The returned transaction set is a copy and can be
// freely modified by calling code.
//
// The enforceTips parameter can be used to do an extra filtering on the pending
// transactions and only return those whose **effective** tip is large enough in
// the next pending execution environment.
func (pool *LegacyPool) Pending(enforceTips bool) map[common.Address][]*txpool.LazyTransaction {
	defer func(t0 time.Time) {
		getPendingDurationTimer.Update(time.Since(t0))
	}(time.Now())
	return pool.pendingCache.pendingTxs(enforceTips)
}

// Locals retrieves the accounts currently considered local by the pool.
func (pool *LegacyPool) Locals() []common.Address {
	defer func(t0 time.Time) {
		getLocalsDurationTimer.Update(time.Since(t0))
	}(time.Now())

	return pool.pendingCache.flattenLocals()
}

// toJournal retrieves all transactions that should be included in the journal,
// grouped by origin account and sorted by nonce.
// The returned transaction set is a copy and can be freely modified by calling code.
func (pool *LegacyPool) toJournal() map[common.Address]types.Transactions {
	if !pool.config.JournalRemote {
		return pool.local()
	}
	txs := make(map[common.Address]types.Transactions)
	for addr, pending := range pool.pending {
		txs[addr] = append(txs[addr], pending.Flatten()...)
	}
	for addr, queued := range pool.queue {
		txs[addr] = append(txs[addr], queued.Flatten()...)
	}
	return txs
}

// local retrieves all currently known local transactions, grouped by origin
// account and sorted by nonce. The returned transaction set is a copy and can be
// freely modified by calling code.
func (pool *LegacyPool) local() map[common.Address]types.Transactions {
	txs := make(map[common.Address]types.Transactions)
	for addr := range pool.locals.accounts {
		if pending := pool.pending[addr]; pending != nil {
			txs[addr] = append(txs[addr], pending.Flatten()...)
		}
		if queued := pool.queue[addr]; queued != nil {
			txs[addr] = append(txs[addr], queued.Flatten()...)
		}
	}
	return txs
}

// validateTxBasics checks whether a transaction is valid according to the consensus
// rules, but does not check state-dependent validation such as sufficient balance.
// This check is meant as an early check which only needs to be performed once,
// and does not require the pool mutex to be held.
func (pool *LegacyPool) validateTxBasics(tx *types.Transaction, local bool) error {
	opts := &txpool.ValidationOptions{
		Config: pool.chainconfig,
		Accept: 0 |
			1<<types.LegacyTxType |
			1<<types.AccessListTxType |
			1<<types.DynamicFeeTxType,
		MaxSize: txMaxSize,
		MinTip:  pool.gasTip.Load(),
	}
	if local {
		opts.MinTip = new(big.Int)
	}
	if err := txpool.ValidateTransaction(tx, pool.currentHead.Load(), pool.signer, opts); err != nil {
		return err
	}
	return nil
}

// validateTx checks whether a transaction is valid according to the consensus
// rules and adheres to some heuristic limits of the local node (price and size).
func (pool *LegacyPool) validateTx(tx *types.Transaction, local bool) error {
	opts := &txpool.ValidationOptionsWithState{
		State: pool.currentState,

		FirstNonceGap: nil, // Pool allows arbitrary arrival order, don't invalidate nonce gaps
		UsedAndLeftSlots: func(addr common.Address) (int, int) {
			pool.mu.RLock()
			defer pool.mu.RUnlock()
			var have int
			if list := pool.pending[addr]; list != nil {
				have += list.Len()
			}
			if list := pool.queue[addr]; list != nil {
				have += list.Len()
			}
			return have, math.MaxInt
		},
		ExistingExpenditure: func(addr common.Address) *big.Int {
			pool.mu.RLock()
			defer pool.mu.RUnlock()
			if list := pool.pending[addr]; list != nil {
				return list.totalcost
			}
			return new(big.Int)
		},
		ExistingCost: func(addr common.Address, nonce uint64) *big.Int {
			pool.mu.RLock()
			defer pool.mu.RUnlock()
			if list := pool.pending[addr]; list != nil {
				if tx := list.txs.Get(nonce); tx != nil {
					cost := tx.Cost()
					if pool.l1CostFn != nil {
						if l1Cost := pool.l1CostFn(tx.RollupDataGas()); l1Cost != nil { // add rollup cost
							cost = cost.Add(cost, l1Cost)
						}
					}
					return cost
				}
			}
			return nil
		},
		L1CostFn: func(dataGas types.RollupGasData) *big.Int {
			pool.mu.Lock()
			defer pool.mu.Unlock()
			if pool.l1CostFn != nil {
				return pool.l1CostFn(dataGas)
			}
			return nil
		},
	}
	if err := txpool.ValidateTransactionWithState(tx, pool.signer, opts); err != nil {
		return err
	}
	return nil
}

// add validates a transaction and inserts it into the non-executable queue for later
// pending promotion and execution. If the transaction is a replacement for an already
// pending or queued one, it overwrites the previous transaction if its price is higher.
//
// If a newly added transaction is marked as local, its sending account will be
// added to the allowlist, preventing any associated transaction from being dropped
// out of the pool due to pricing constraints.
func (pool *LegacyPool) add(tx *types.Transaction, local bool) (replaced bool, err error) {
	// If the transaction is already known, discard it
	hash := tx.Hash()
	if pool.all.Get(hash) != nil {
		log.Trace("Discarding already known transaction", "hash", hash)
		knownTxMeter.Mark(1)
		return false, ErrAlreadyKnown
	}
	// Make the local flag. If it's from local source or it's from the network but
	// the sender is marked as local previously, treat it as the local transaction.
	isLocal := local || pool.locals.containsTx(tx)

	// If the transaction fails basic validation, discard it
	if err := pool.validateTx(tx, isLocal); err != nil {
		log.Trace("Discarding invalid transaction", "hash", hash, "err", err)
		invalidTxMeter.Mark(1)
		return false, err
	}
	pool.mu.Lock()
	defer pool.mu.Unlock()
	// already validated by this point
	from, _ := types.Sender(pool.signer, tx)

	// If the address is not yet known, request exclusivity to track the account
	// only by this subpool until all transactions are evicted
	var (
		_, hasPending = pool.pending[from]
		_, hasQueued  = pool.queue[from]
	)
	if !hasPending && !hasQueued {
		if err := pool.reserve(from, true); err != nil {
			return false, err
		}
		defer func() {
			// If the transaction is rejected by some post-validation check, remove
			// the lock on the reservation set.
			//
			// Note, `err` here is the named error return, which will be initialized
			// by a return statement before running deferred methods. Take care with
			// removing or subscoping err as it will break this clause.
			if err != nil {
				pool.reserve(from, false)
			}
		}()
	}
	// If the transaction pool is full, discard underpriced transactions
	if uint64(pool.all.Slots()+numSlots(tx)) > pool.config.GlobalSlots+pool.config.GlobalQueue {
		// If the new transaction is underpriced, don't accept it
		if !isLocal && pool.priced.Underpriced(tx) {
			log.Trace("Discarding underpriced transaction", "hash", hash, "gasTipCap", tx.GasTipCap(), "gasFeeCap", tx.GasFeeCap())
			underpricedTxMeter.Mark(1)
			return false, txpool.ErrUnderpriced
		}

		// We're about to replace a transaction. The reorg does a more thorough
		// analysis of what to remove and how, but it runs async. We don't want to
		// do too many replacements between reorg-runs, so we cap the number of
		// replacements to 25% of the slots
		if pool.changesSinceReorg > int(pool.config.GlobalSlots/4) {
			throttleTxMeter.Mark(1)
			return false, ErrTxPoolOverflow
		}

		// New transaction is better than our worse ones, make room for it.
		// If it's a local transaction, forcibly discard all available transactions.
		// Otherwise if we can't make enough room for new one, abort the operation.
		drop, success := pool.priced.Discard(pool.all.Slots()-int(pool.config.GlobalSlots+pool.config.GlobalQueue)+numSlots(tx), isLocal)

		// Special case, we still can't make the room for the new remote one.
		if !isLocal && !success {
			log.Trace("Discarding overflown transaction", "hash", hash)
			overflowedTxMeter.Mark(1)
			return false, ErrTxPoolOverflow
		}

		// If the new transaction is a future transaction it should never churn pending transactions
		if !isLocal && pool.isGapped(from, tx) {
			var replacesPending bool
			for _, dropTx := range drop {
				dropSender, _ := types.Sender(pool.signer, dropTx)
				if list := pool.pending[dropSender]; list != nil && list.Contains(dropTx.Nonce()) {
					replacesPending = true
					break
				}
			}
			// Add all transactions back to the priced queue
			if replacesPending {
				for _, dropTx := range drop {
					pool.priced.Put(dropTx, false)
				}
				log.Trace("Discarding future transaction replacing pending tx", "hash", hash)
				txpool.Meter(txpool.FutureReplacePending).Mark(1)
				return false, txpool.ErrFutureReplacePending
			}
		}

		// Kick out the underpriced remote transactions.
		for _, tx := range drop {
			log.Trace("Discarding freshly underpriced transaction", "hash", tx.Hash(), "gasTipCap", tx.GasTipCap(), "gasFeeCap", tx.GasFeeCap())
			underpricedTxMeter.Mark(1)

			sender, _ := types.Sender(pool.signer, tx)
			dropped := pool.removeTx(tx.Hash(), false, sender != from) // Don't unreserve the sender of the tx being added if last from the acc

			pool.changesSinceReorg += dropped
		}
	}

	// Try to replace an existing transaction in the pending pool
	if list := pool.pending[from]; list != nil && list.Contains(tx.Nonce()) {
		// Nonce already pending, check if required price bump is met
		inserted, old := list.Add(tx, pool.config.PriceBump, pool.l1CostFn)
		if !inserted {
			pendingDiscardMeter.Mark(1)
			return false, txpool.ErrReplaceUnderpriced
		}
		// New transaction is better, replace old one
		pool.pendingCache.add([]*types.Transaction{tx}, pool.signer)
		if old != nil {
			pool.pendingCache.del([]*types.Transaction{old}, pool.signer)
			pool.all.Remove(old.Hash())
			pool.priced.Removed(1)
			pendingReplaceMeter.Mark(1)
		}
		pool.all.Add(tx, isLocal)
		pool.priced.Put(tx, isLocal)
		pool.journalTx(from, tx)
		pool.queueTxEvent(tx)
		log.Trace("Pooled new executable transaction", "hash", hash, "from", from, "to", tx.To())

		// Successful promotion, bump the heartbeat
		pool.beats[from] = time.Now()
		return old != nil, nil
	}
	// New transaction isn't replacing a pending one, push into queue
	replaced, err = pool.enqueueTx(hash, tx, isLocal, true)
	if err != nil {
		return false, err
	}
	// Mark local addresses and journal local transactions
	if local && !pool.locals.contains(from) {
		log.Info("Setting new local account", "address", from)
		pool.locals.add(from)
		pool.pendingCache.markLocal(from)
		pool.priced.Removed(pool.all.RemoteToLocals(pool.locals)) // Migrate the remotes if it's marked as local first time.
	}
	if isLocal {
		localGauge.Inc(1)
	}
	pool.journalTx(from, tx)

	log.Trace("Pooled new future transaction", "hash", hash, "from", from, "to", tx.To())
	return replaced, nil
}

// isGapped reports whether the given transaction is immediately executable.
func (pool *LegacyPool) isGapped(from common.Address, tx *types.Transaction) bool {
	// Short circuit if transaction falls within the scope of the pending list
	// or matches the next pending nonce which can be promoted as an executable
	// transaction afterwards. Note, the tx staleness is already checked in
	// 'validateTx' function previously.
	next := pool.pendingNonces.get(from)
	if tx.Nonce() <= next {
		return false
	}
	// The transaction has a nonce gap with pending list, it's only considered
	// as executable if transactions in queue can fill up the nonce gap.
	queue, ok := pool.queue[from]
	if !ok {
		return true
	}
	for nonce := next; nonce < tx.Nonce(); nonce++ {
		if !queue.Contains(nonce) {
			return true // txs in queue can't fill up the nonce gap
		}
	}
	return false
}

// enqueueTx inserts a new transaction into the non-executable transaction queue.
//
// Note, this method assumes the pool lock is held!
func (pool *LegacyPool) enqueueTx(hash common.Hash, tx *types.Transaction, local bool, addAll bool) (bool, error) {
	// Try to insert the transaction into the future queue
	from, _ := types.Sender(pool.signer, tx) // already validated
	if pool.queue[from] == nil {
		pool.queue[from] = newList(false)
	}
	inserted, old := pool.queue[from].Add(tx, pool.config.PriceBump, pool.l1CostFn)
	if !inserted {
		// An older transaction was better, discard this
		queuedDiscardMeter.Mark(1)
		return false, txpool.ErrReplaceUnderpriced
	}
	// Discard any previous transaction and mark this
	if old != nil {
		pool.all.Remove(old.Hash())
		pool.priced.Removed(1)
		queuedReplaceMeter.Mark(1)
	} else {
		// Nothing was replaced, bump the queued counter
		queuedGauge.Inc(1)
	}
	// If the transaction isn't in lookup set but it's expected to be there,
	// show the error log.
	if pool.all.Get(hash) == nil && !addAll {
		txpool.Meter(txpool.MissingTransaction).Mark(1)
		log.Error("Missing transaction in lookup set, please report the issue", "hash", hash)
	}
	if addAll {
		pool.all.Add(tx, local)
		pool.priced.Put(tx, local)
	}
	// If we never record the heartbeat, do it right now.
	if _, exist := pool.beats[from]; !exist {
		pool.beats[from] = time.Now()
	}
	return old != nil, nil
}

// journalTx adds the specified transaction to the local disk journal if it is
// deemed to have been sent from a local account.
func (pool *LegacyPool) journalTx(from common.Address, tx *types.Transaction) {
	// Only journal if it's enabled and the transaction is local
	if pool.journal == nil || (!pool.config.JournalRemote && !pool.locals.contains(from)) {
		return
	}
	if err := pool.journal.insert(tx); err != nil {
		log.Warn("Failed to journal local transaction", "err", err)
	}
}

// promoteTx adds a transaction to the pending (processable) list of transactions
// and returns whether it was inserted or an older was better.
//
// Note, this method assumes the pool lock is held!
func (pool *LegacyPool) promoteTx(addr common.Address, hash common.Hash, tx *types.Transaction) bool {
	// Try to insert the transaction into the pending queue
	if pool.pending[addr] == nil {
		pool.pending[addr] = newList(true)
	}
	list := pool.pending[addr]

	inserted, old := list.Add(tx, pool.config.PriceBump, pool.l1CostFn)
	if !inserted {
		// An older transaction was better, discard this
		pool.all.Remove(hash)
		pool.priced.Removed(1)
		pendingDiscardMeter.Mark(1)
		return false
	}
	// Otherwise discard any previous transaction and mark this
	pool.pendingCache.add([]*types.Transaction{tx}, pool.signer)
	if old != nil {
		pool.all.Remove(old.Hash())
		pool.priced.Removed(1)
		pendingReplaceMeter.Mark(1)
		pool.pendingCache.del([]*types.Transaction{old}, pool.signer)
	} else {
		// Nothing was replaced, bump the pending counter
		pendingGauge.Inc(1)
	}
	// Set the potentially new pending nonce and notify any subsystems of the new tx
	pool.pendingNonces.set(addr, tx.Nonce()+1)

	// Successful promotion, bump the heartbeat
	pool.beats[addr] = time.Now()
	return true
}

// addLocals enqueues a batch of transactions into the pool if they are valid, marking the
// senders as local ones, ensuring they go around the local pricing constraints.
//
// This method is used to add transactions from the RPC API and performs synchronous pool
// reorganization and event propagation.
func (pool *LegacyPool) addLocals(txs []*types.Transaction) []error {
	return pool.Add(txs, !pool.config.NoLocals, true)
}

// addLocal enqueues a single local transaction into the pool if it is valid. This is
// a convenience wrapper around addLocals.
func (pool *LegacyPool) addLocal(tx *types.Transaction) error {
	errs := pool.addLocals([]*types.Transaction{tx})
	return errs[0]
}

// addRemotes enqueues a batch of transactions into the pool if they are valid. If the
// senders are not among the locally tracked ones, full pricing constraints will apply.
//
// This method is used to add transactions from the p2p network and does not wait for pool
// reorganization and internal event propagation.
func (pool *LegacyPool) addRemotes(txs []*types.Transaction) []error {
	return pool.Add(txs, false, false)
}

// addRemote enqueues a single transaction into the pool if it is valid. This is a convenience
// wrapper around addRemotes.
func (pool *LegacyPool) addRemote(tx *types.Transaction) error {
	errs := pool.addRemotes([]*types.Transaction{tx})
	return errs[0]
}

// addRemotesSync is like addRemotes, but waits for pool reorganization. Tests use this method.
func (pool *LegacyPool) addRemotesSync(txs []*types.Transaction) []error {
	return pool.Add(txs, false, true)
}

// This is like addRemotes with a single transaction, but waits for pool reorganization. Tests use this method.
func (pool *LegacyPool) addRemoteSync(tx *types.Transaction) error {
	return pool.Add([]*types.Transaction{tx}, false, true)[0]
}

// Add enqueues a batch of transactions into the pool if they are valid. Depending
// on the local flag, full pricing constraints will or will not be applied.
//
// If sync is set, the method will block until all internal maintenance related
// to the add is finished. Only use this during tests for determinism!
func (pool *LegacyPool) Add(txs []*types.Transaction, local, sync bool) []error {
	defer func(t0 time.Time) {
		addDurationTimer.UpdateSince(t0)
		addTxMeter.Mark(int64(len(txs)))
	}(time.Now())
	// Do not treat as local if local transactions have been disabled
	local = local && !pool.config.NoLocals

	// Filter out known ones without obtaining the pool lock or recovering signatures
	var (
		errs = make([]error, len(txs))
		news = make([]*types.Transaction, 0, len(txs))
	)
	for i, tx := range txs {
		// If the transaction is known, pre-set the error slot
		if pool.all.Get(tx.Hash()) != nil {
			errs[i] = ErrAlreadyKnown
			knownTxMeter.Mark(1)
			continue
		}
		// Exclude transactions with basic errors, e.g invalid signatures and
		// insufficient intrinsic gas as soon as possible and cache senders
		// in transactions before obtaining lock
		if err := pool.validateTxBasics(tx, local); err != nil {
			errs[i] = err
			invalidTxMeter.Mark(1)
			continue
		}
		// Accumulate all unknown transactions for deeper processing
		news = append(news, tx)
	}
	if len(news) == 0 {
		return errs
	}

	// Process all the new transaction and merge any errors into the original slice
	newErrs, dirtyAddrs := pool.addTxsLocked(news, local)

	var nilSlot = 0
	for _, err := range newErrs {
		for errs[nilSlot] != nil {
			nilSlot++
		}
		errs[nilSlot] = err
		nilSlot++
	}
	// Reorg the pool internals if needed and return
	done := pool.requestPromoteExecutables(dirtyAddrs)
	if sync {
		<-done
	}
	return errs
}

// addTxsLocked attempts to queue a batch of transactions if they are valid.
// The transaction pool lock must be held.
func (pool *LegacyPool) addTxsLocked(txs []*types.Transaction, local bool) ([]error, *accountSet) {
	dirty := newAccountSet(pool.signer)
	errs := make([]error, len(txs))
	for i, tx := range txs {
		replaced, err := pool.add(tx, local)
		errs[i] = err
		if err == nil && !replaced {
			dirty.addTx(tx)
			validTxMeter.Mark(1)
		}
	}
	return errs, dirty
}

// Status returns the status (unknown/pending/queued) of a batch of transactions
// identified by their hashes.
func (pool *LegacyPool) Status(hash common.Hash) txpool.TxStatus {
	tx := pool.get(hash)
	if tx == nil {
		return txpool.TxStatusUnknown
	}
	from, _ := types.Sender(pool.signer, tx) // already validated

	pool.mu.RLock()
	defer pool.mu.RUnlock()

	if txList := pool.pending[from]; txList != nil && txList.txs.items[tx.Nonce()] != nil {
		return txpool.TxStatusPending
	} else if txList := pool.queue[from]; txList != nil && txList.txs.items[tx.Nonce()] != nil {
		return txpool.TxStatusQueued
	}
	return txpool.TxStatusUnknown
}

// Get returns a transaction if it is contained in the pool and nil otherwise.
func (pool *LegacyPool) Get(hash common.Hash) *types.Transaction {
	tx := pool.get(hash)
	if tx == nil {
		return nil
	}
	return tx
}

// get returns a transaction if it is contained in the pool and nil otherwise.
func (pool *LegacyPool) get(hash common.Hash) *types.Transaction {
	return pool.all.Get(hash)
}

// Has returns an indicator whether txpool has a transaction cached with the
// given hash.
func (pool *LegacyPool) Has(hash common.Hash) bool {
	return pool.all.Get(hash) != nil
}

// removeTx removes a single transaction from the queue, moving all subsequent
// transactions back to the future queue.
//
// In unreserve is false, the account will not be relinquished to the main txpool
// even if there are no more references to it. This is used to handle a race when
// a tx being added, and it evicts a previously scheduled tx from the same account,
// which could lead to a premature release of the lock.
//
// Returns the number of transactions removed from the pending queue.
func (pool *LegacyPool) removeTx(hash common.Hash, outofbound bool, unreserve bool) int {
	// Fetch the transaction we wish to delete
	tx := pool.all.Get(hash)
	if tx == nil {
		return 0
	}
	addr, _ := types.Sender(pool.signer, tx) // already validated during insertion

	// If after deletion there are no more transactions belonging to this account,
	// relinquish the address reservation. It's a bit convoluted do this, via a
	// defer, but it's safer vs. the many return pathways.
	if unreserve {
		defer func() {
			var (
				_, hasPending = pool.pending[addr]
				_, hasQueued  = pool.queue[addr]
			)
			if !hasPending && !hasQueued {
				pool.reserve(addr, false)
			}
		}()
	}
	// Remove it from the list of known transactions
	pool.all.Remove(hash)
	if outofbound {
		pool.priced.Removed(1)
	}
	if pool.locals.contains(addr) {
		localGauge.Dec(1)
	}
	// Remove the transaction from the pending lists and reset the account nonce
	if pending := pool.pending[addr]; pending != nil {
		if removed, invalids := pending.Remove(tx); removed {
			// If no more pending transactions are left, remove the list
			if pending.Empty() {
				delete(pool.pending, addr)
			}
			// Postpone any invalidated transactions
			for _, tx := range invalids {
				// Internal shuffle shouldn't touch the lookup set.
				pool.enqueueTx(tx.Hash(), tx, false, false)
			}
			// Update the account nonce if needed
			pool.pendingNonces.setIfLower(addr, tx.Nonce())
			// Reduce the pending counter
			pool.pendingCache.del(append(invalids, tx), pool.signer)
			pendingGauge.Dec(int64(1 + len(invalids)))
			return 1 + len(invalids)
		}
	}
	// Transaction is in the future queue
	if future := pool.queue[addr]; future != nil {
		if removed, _ := future.Remove(tx); removed {
			// Reduce the queued counter
			queuedGauge.Dec(1)
		}
		if future.Empty() {
			delete(pool.queue, addr)
			delete(pool.beats, addr)
		}
	}
	return 0
}

// requestReset requests a pool reset to the new head block.
// The returned channel is closed when the reset has occurred.
func (pool *LegacyPool) requestReset(oldHead *types.Header, newHead *types.Header) chan struct{} {
	select {
	case pool.reqResetCh <- &txpoolResetRequest{oldHead, newHead}:
		return <-pool.reorgDoneCh
	case <-pool.reorgShutdownCh:
		return pool.reorgShutdownCh
	}
}

// requestPromoteExecutables requests transaction promotion checks for the given addresses.
// The returned channel is closed when the promotion checks have occurred.
func (pool *LegacyPool) requestPromoteExecutables(set *accountSet) chan struct{} {
	select {
	case pool.reqPromoteCh <- set:
		return <-pool.reorgDoneCh
	case <-pool.reorgShutdownCh:
		return pool.reorgShutdownCh
	}
}

// queueTxEvent enqueues a transaction event to be sent in the next reorg run.
func (pool *LegacyPool) queueTxEvent(tx *types.Transaction) {
	select {
	case pool.queueTxEventCh <- tx:
	case <-pool.reorgShutdownCh:
	}
}

// scheduleReorgLoop schedules runs of reset and promoteExecutables. Code above should not
// call those methods directly, but request them being run using requestReset and
// requestPromoteExecutables instead.
func (pool *LegacyPool) scheduleReorgLoop() {
	defer pool.wg.Done()

	var (
		curDone       chan struct{} // non-nil while runReorg is active
		nextDone      = make(chan struct{})
		launchNextRun bool
		reset         *txpoolResetRequest
		dirtyAccounts *accountSet
		queuedEvents  = make(map[common.Address]*sortedMap)
	)
	for {
		// Launch next background reorg if needed
		if curDone == nil && launchNextRun {
			// Run the background reorg and announcements
			go pool.runReorg(nextDone, reset, dirtyAccounts, queuedEvents)

			// Prepare everything for the next round of reorg
			curDone, nextDone = nextDone, make(chan struct{})
			launchNextRun = false

			reset, dirtyAccounts = nil, nil
			queuedEvents = make(map[common.Address]*sortedMap)
		}

		select {
		case req := <-pool.reqResetCh:
			// Reset request: update head if request is already pending.
			if reset == nil {
				reset = req
			} else {
				reset.newHead = req.newHead
			}
			launchNextRun = true
			pool.reorgDoneCh <- nextDone

		case req := <-pool.reqPromoteCh:
			// Promote request: update address set if request is already pending.
			if dirtyAccounts == nil {
				dirtyAccounts = req
			} else {
				dirtyAccounts.merge(req)
			}
			launchNextRun = true
			pool.reorgDoneCh <- nextDone

		case tx := <-pool.queueTxEventCh:
			// Queue up the event, but don't schedule a reorg. It's up to the caller to
			// request one later if they want the events sent.
			addr, _ := types.Sender(pool.signer, tx)
			if _, ok := queuedEvents[addr]; !ok {
				queuedEvents[addr] = newSortedMap()
			}
			queuedEvents[addr].Put(tx)

		case <-curDone:
			curDone = nil

		case <-pool.reorgShutdownCh:
			// Wait for current run to finish.
			if curDone != nil {
				<-curDone
			}
			close(nextDone)
			return
		}
	}
}

// runReorg runs reset and promoteExecutables on behalf of scheduleReorgLoop.
func (pool *LegacyPool) runReorg(done chan struct{}, reset *txpoolResetRequest, dirtyAccounts *accountSet, events map[common.Address]*sortedMap) {
	defer func(t0 time.Time) {
		reorgDurationTimer.Update(time.Since(t0))
		if reset != nil {
			reorgWithResetDurationTimer.UpdateSince(t0)
		}
	}(time.Now())
	defer close(done)

	var promoteAddrs, demoteAddrs []common.Address
	if dirtyAccounts != nil && reset == nil {
		// Only dirty accounts need to be promoted, unless we're resetting.
		// For resets, all addresses in the tx queue will be promoted and
		// the flatten operation can be avoided.
		promoteAddrs = dirtyAccounts.flatten()
	}
	pool.mu.Lock()
	var t0, tr = time.Now(), time.Now()
	if reset != nil {
		// Reset from the old head to the new, rescheduling any reorged transactions
<<<<<<< HEAD
		demoteAddrs = pool.reset(reset.oldHead, reset.newHead)
=======
		pool.reset(reset.oldHead, reset.newHead)
		resetDurationTimer.UpdateSince(t0)
>>>>>>> 7ab8ffa4

		// Nonces were reset, discard any events that became stale
		for addr := range events {
			events[addr].Forward(pool.pendingNonces.get(addr))
			if events[addr].Len() == 0 {
				delete(events, addr)
			}
		}
		// Reset needs promote for all addresses
		promoteAddrs = make([]common.Address, 0, len(pool.queue))
		for addr := range pool.queue {
			promoteAddrs = append(promoteAddrs, addr)
		}
	}
	t0 = time.Now()
	// Check for pending transactions for every account that sent new ones
	promoted := pool.promoteExecutables(promoteAddrs)
	promoteDurationTimer.UpdateSince(t0)

	// If a new block appeared, validate the pool of pending transactions. This will
	// remove any transaction that has been included in the block or was invalidated
	// because of another transaction (e.g. higher gas price).
	var t0 = time.Now()
	if reset != nil {
<<<<<<< HEAD
		pool.demoteUnexecutables(demoteAddrs)
		demoteDurationTimer.Update(time.Since(t0))
		var pendingBaseFee = pool.priced.urgent.baseFee
=======
		t0 = time.Now()
		pool.demoteUnexecutables()
		demoteDurationTimer.UpdateSince(t0)
>>>>>>> 7ab8ffa4
		if reset.newHead != nil {
			if pool.chainconfig.IsLondon(new(big.Int).Add(reset.newHead.Number, big.NewInt(1))) {
				pendingBaseFee = eip1559.CalcBaseFee(pool.chainconfig, reset.newHead, reset.newHead.Time+1)
				pool.priced.SetBaseFee(pendingBaseFee)
			} else {
				pool.priced.Reheap()
			}
		}
		go pool.pendingCache.dump(pool, pool.gasTip.Load(), pendingBaseFee)
		// Update all accounts to the latest known pending nonce
		nonces := make(map[common.Address]uint64, len(pool.pending))
		for addr, list := range pool.pending {
			highestPending := list.LastElement()
			nonces[addr] = highestPending.Nonce() + 1
		}
		pool.pendingNonces.setAll(nonces)
	}
	// Ensure pool.queue and pool.pending sizes stay within the configured limits.
	t0 = time.Now()
	pool.truncatePending()
	pendingTruncateDurationTimer.UpdateSince(t0)
	t0 = time.Now()
	pool.truncateQueue()
	queueTruncateDurationTimer.UpdateSince(t0)

	dropBetweenReorgHistogram.Update(int64(pool.changesSinceReorg))
	pool.changesSinceReorg = 0 // Reset change counter
	if reset != nil {
		noBlockingReorgWithResetDurationTimer.UpdateSince(tr)
	}
	pool.mu.Unlock()

	// Notify subsystems for newly added transactions
	for _, tx := range promoted {
		addr, _ := types.Sender(pool.signer, tx)
		if _, ok := events[addr]; !ok {
			events[addr] = newSortedMap()
		}
		events[addr].Put(tx)
	}
	if len(events) > 0 {
		var txs []*types.Transaction
		for _, set := range events {
			txs = append(txs, set.Flatten()...)
		}
		pool.txFeed.Send(core.NewTxsEvent{Txs: txs})
	}
}

// reset retrieves the current state of the blockchain and ensures the content
// of the transaction pool is valid with regard to the chain state.
func (pool *LegacyPool) reset(oldHead, newHead *types.Header) (demoteAddrs []common.Address) {
	// If we're reorging an old state, reinject all dropped transactions
	var reinject types.Transactions
	// collect demote addresses
	var collectAddr = func(txs types.Transactions) {
		addrs := make(map[common.Address]struct{})
		for _, tx := range txs {
			if !pool.Filter(tx) {
				continue
			}
			// it is heavy to get sender from tx, so we try to get it from the pool
			if oldtx := pool.all.Get(tx.Hash()); oldtx != nil {
				tx = oldtx
			}
			addr, err := types.Sender(pool.signer, tx)
			//it might come from other pool, by other signer
			if err != nil {
				continue
			}
			addrs[addr] = struct{}{}
		}
		demoteAddrs = make([]common.Address, 0, len(addrs))
		for addr := range addrs {
			demoteAddrs = append(demoteAddrs, addr)
		}
	}

	var depth uint64 = 1

	if oldHead != nil && oldHead.Hash() != newHead.ParentHash {
		// If the reorg is too deep, avoid doing it (will happen during fast sync)
		oldNum := oldHead.Number.Uint64()
		newNum := newHead.Number.Uint64()

		if depth = uint64(math.Abs(float64(oldNum) - float64(newNum))); depth > 64 {
			log.Debug("Skipping deep transaction reorg", "depth", depth)
		} else {
			// Reorg seems shallow enough to pull in all transactions into memory
			var (
				rem = pool.chain.GetBlock(oldHead.Hash(), oldHead.Number.Uint64())
				add = pool.chain.GetBlock(newHead.Hash(), newHead.Number.Uint64())
			)
			if rem == nil {
				// This can happen if a setHead is performed, where we simply discard the old
				// head from the chain.
				// If that is the case, we don't have the lost transactions anymore, and
				// there's nothing to add
				if newNum >= oldNum {
					// If we reorged to a same or higher number, then it's not a case of setHead
					log.Warn("Transaction pool reset with missing old head",
						"old", oldHead.Hash(), "oldnum", oldNum, "new", newHead.Hash(), "newnum", newNum)
					return
				}
				// If the reorg ended up on a lower number, it's indicative of setHead being the cause
				log.Debug("Skipping transaction reset caused by setHead",
					"old", oldHead.Hash(), "oldnum", oldNum, "new", newHead.Hash(), "newnum", newNum)
				// We still need to update the current state s.th. the lost transactions can be readded by the user
			} else {
				if add == nil {
					// if the new head is nil, it means that something happened between
					// the firing of newhead-event and _now_: most likely a
					// reorg caused by sync-reversion or explicit sethead back to an
					// earlier block.
					log.Warn("Transaction pool reset with missing new head", "number", newHead.Number, "hash", newHead.Hash())
					return
				}
				var discarded, included types.Transactions
				for rem.NumberU64() > add.NumberU64() {
					discarded = append(discarded, rem.Transactions()...)
					if rem = pool.chain.GetBlock(rem.ParentHash(), rem.NumberU64()-1); rem == nil {
						log.Error("Unrooted old chain seen by tx pool", "block", oldHead.Number, "hash", oldHead.Hash())
						return
					}
				}
				for add.NumberU64() > rem.NumberU64() {
					included = append(included, add.Transactions()...)
					if add = pool.chain.GetBlock(add.ParentHash(), add.NumberU64()-1); add == nil {
						log.Error("Unrooted new chain seen by tx pool", "block", newHead.Number, "hash", newHead.Hash())
						return
					}
				}
				for rem.Hash() != add.Hash() {
					discarded = append(discarded, rem.Transactions()...)
					if rem = pool.chain.GetBlock(rem.ParentHash(), rem.NumberU64()-1); rem == nil {
						log.Error("Unrooted old chain seen by tx pool", "block", oldHead.Number, "hash", oldHead.Hash())
						return
					}
					included = append(included, add.Transactions()...)
					if add = pool.chain.GetBlock(add.ParentHash(), add.NumberU64()-1); add == nil {
						log.Error("Unrooted new chain seen by tx pool", "block", newHead.Number, "hash", newHead.Hash())
						return
					}
				}
				lost := make([]*types.Transaction, 0, len(discarded))
				for _, tx := range types.TxDifference(discarded, included) {
					if pool.Filter(tx) {
						lost = append(lost, tx)
					}
				}
				reinject = lost

				collectAddr(append(discarded, included...))
			}
		}
	} else if newHead != nil && oldHead.Hash() == newHead.ParentHash {
		block := pool.chain.GetBlock(newHead.Hash(), newHead.Number.Uint64())
		if block != nil {
			collectAddr(block.Transactions())
		}
	}
	resetDepthMeter.Mark(int64(depth))
	log.Info("reset block depth", "depth", depth)
	// Initialize the internal state to the current head
	if newHead == nil {
		newHead = pool.chain.CurrentBlock() // Special case during testing
	}
	statedb, err := pool.chain.StateAt(newHead.Root)
	if err != nil {
		log.Error("Failed to reset txpool state", "err", err)
		return
	}
	pool.currentHead.Store(newHead)
	pool.currentState = statedb
	pool.pendingNonces = newNoncer(statedb)

	costFn := types.NewL1CostFunc(pool.chainconfig, statedb)
	pool.l1CostFn = func(dataGas types.RollupGasData) *big.Int {
		return costFn(newHead.Number.Uint64(), newHead.Time, dataGas, false)
	}

	// Inject any transactions discarded due to reorgs
	log.Debug("Reinjecting stale transactions", "count", len(reinject))
	core.SenderCacher.Recover(pool.signer, reinject)
	pool.mu.Unlock()
	pool.addTxsLocked(reinject, false)
	pool.mu.Lock()
	return
}

// promoteExecutables moves transactions that have become processable from the
// future queue to the set of pending transactions. During this process, all
// invalidated transactions (low nonce, low balance) are deleted.
func (pool *LegacyPool) promoteExecutables(accounts []common.Address) []*types.Transaction {
	// Track the promoted transactions to broadcast them at once
	var promoted []*types.Transaction

	// Iterate over all accounts and promote any executable transactions
	gasLimit := txpool.EffectiveGasLimit(pool.chainconfig, pool.currentHead.Load().GasLimit)
	for _, addr := range accounts {
		list := pool.queue[addr]
		if list == nil {
			continue // Just in case someone calls with a non existing account
		}
		// Drop all transactions that are deemed too old (low nonce)
		forwards := list.Forward(pool.currentState.GetNonce(addr))
		for _, tx := range forwards {
			hash := tx.Hash()
			pool.all.Remove(hash)
		}
		log.Trace("Removed old queued transactions", "count", len(forwards))
		balance := pool.currentState.GetBalance(addr)
		if !list.Empty() && pool.l1CostFn != nil {
			// Reduce the cost-cap by L1 rollup cost of the first tx if necessary. Other txs will get filtered out afterwards.
			el := list.txs.FirstElement()
			if l1Cost := pool.l1CostFn(el.RollupDataGas()); l1Cost != nil {
				balance = new(big.Int).Sub(balance, l1Cost) // negative big int is fine
			}
		}
		// Drop all transactions that are too costly (low balance or out of gas)
		drops, _ := list.Filter(balance, gasLimit)
		for _, tx := range drops {
			hash := tx.Hash()
			pool.all.Remove(hash)
		}
		log.Trace("Removed unpayable queued transactions", "count", len(drops))
		queuedNofundsMeter.Mark(int64(len(drops)))

		// Gather all executable transactions and promote them
		readies := list.Ready(pool.pendingNonces.get(addr))
		for _, tx := range readies {
			hash := tx.Hash()
			if pool.promoteTx(addr, hash, tx) {
				promoted = append(promoted, tx)
			}
			log.Trace("Promoted queued transaction", "hash", hash)
		}
		log.Trace("Promoted queued transactions", "count", len(promoted))
		queuedGauge.Dec(int64(len(readies)))

		// Drop all transactions over the allowed limit
		var caps types.Transactions
		if !pool.locals.contains(addr) {
			caps = list.Cap(int(pool.config.AccountQueue))
			for _, tx := range caps {
				hash := tx.Hash()
				pool.all.Remove(hash)
				log.Trace("Removed cap-exceeding queued transaction", "hash", hash)
			}
			queuedRateLimitMeter.Mark(int64(len(caps)))
		}
		// Mark all the items dropped as removed
		pool.priced.Removed(len(forwards) + len(drops) + len(caps))
		queuedGauge.Dec(int64(len(forwards) + len(drops) + len(caps)))
		if pool.locals.contains(addr) {
			localGauge.Dec(int64(len(forwards) + len(drops) + len(caps)))
		}
		// Delete the entire queue entry if it became empty.
		if list.Empty() {
			delete(pool.queue, addr)
			delete(pool.beats, addr)
			if _, ok := pool.pending[addr]; !ok {
				pool.reserve(addr, false)
			}
		}
	}
	return promoted
}

// truncatePending removes transactions from the pending queue if the pool is above the
// pending limit. The algorithm tries to reduce transaction counts by an approximately
// equal number for all for accounts with many pending transactions.
func (pool *LegacyPool) truncatePending() {
	pending := uint64(0)
	for _, list := range pool.pending {
		pending += uint64(list.Len())
	}
	if pending <= pool.config.GlobalSlots {
		return
	}

	pendingBeforeCap := pending
	// Assemble a spam order to penalize large transactors first
	spammers := prque.New[int64, common.Address](nil)
	for addr, list := range pool.pending {
		// Only evict transactions from high rollers
		if !pool.locals.contains(addr) && uint64(list.Len()) > pool.config.AccountSlots {
			spammers.Push(addr, int64(list.Len()))
		}
	}
	// Gradually drop transactions from offenders
	offenders := []common.Address{}
	var dropPendingCache []*types.Transaction
	for pending > pool.config.GlobalSlots && !spammers.Empty() {
		// Retrieve the next offender if not local address
		offender, _ := spammers.Pop()
		offenders = append(offenders, offender)

		// Equalize balances until all the same or below threshold
		if len(offenders) > 1 {
			// Calculate the equalization threshold for all current offenders
			threshold := pool.pending[offender].Len()

			// Iteratively reduce all offenders until below limit or threshold reached
			for pending > pool.config.GlobalSlots && pool.pending[offenders[len(offenders)-2]].Len() > threshold {
				for i := 0; i < len(offenders)-1; i++ {
					list := pool.pending[offenders[i]]

					caps := list.Cap(list.Len() - 1)
					for _, tx := range caps {
						// Drop the transaction from the global pools too
						hash := tx.Hash()
						pool.all.Remove(hash)

						// Update the account nonce to the dropped transaction
						pool.pendingNonces.setIfLower(offenders[i], tx.Nonce())
						log.Trace("Removed fairness-exceeding pending transaction", "hash", hash)
					}
					pool.priced.Removed(len(caps))
					dropPendingCache = append(dropPendingCache, caps...)
					pendingGauge.Dec(int64(len(caps)))
					if pool.locals.contains(offenders[i]) {
						localGauge.Dec(int64(len(caps)))
					}
					pending--
				}
			}
		}
	}

	// If still above threshold, reduce to limit or min allowance
	if pending > pool.config.GlobalSlots && len(offenders) > 0 {
		for pending > pool.config.GlobalSlots && uint64(pool.pending[offenders[len(offenders)-1]].Len()) > pool.config.AccountSlots {
			for _, addr := range offenders {
				list := pool.pending[addr]

				caps := list.Cap(list.Len() - 1)
				for _, tx := range caps {
					// Drop the transaction from the global pools too
					hash := tx.Hash()
					pool.all.Remove(hash)

					// Update the account nonce to the dropped transaction
					pool.pendingNonces.setIfLower(addr, tx.Nonce())
					log.Trace("Removed fairness-exceeding pending transaction", "hash", hash)
				}
				dropPendingCache = append(dropPendingCache, caps...)
				pool.priced.Removed(len(caps))
				pendingGauge.Dec(int64(len(caps)))
				if pool.locals.contains(addr) {
					localGauge.Dec(int64(len(caps)))
				}
				pending--
			}
		}
	}
	pool.pendingCache.del(dropPendingCache, pool.signer)
	pendingRateLimitMeter.Mark(int64(pendingBeforeCap - pending))
}

// truncateQueue drops the oldest transactions in the queue if the pool is above the global queue limit.
func (pool *LegacyPool) truncateQueue() {
	queued := uint64(0)
	for _, list := range pool.queue {
		queued += uint64(list.Len())
	}
	if queued <= pool.config.GlobalQueue {
		return
	}

	// Sort all accounts with queued transactions by heartbeat
	addresses := make(addressesByHeartbeat, 0, len(pool.queue))
	for addr := range pool.queue {
		if !pool.locals.contains(addr) { // don't drop locals
			addresses = append(addresses, addressByHeartbeat{addr, pool.beats[addr]})
		}
	}
	sort.Sort(sort.Reverse(addresses))

	// Drop transactions until the total is below the limit or only locals remain
	for drop := queued - pool.config.GlobalQueue; drop > 0 && len(addresses) > 0; {
		addr := addresses[len(addresses)-1]
		list := pool.queue[addr.address]

		addresses = addresses[:len(addresses)-1]

		// Drop all transactions if they are less than the overflow
		if size := uint64(list.Len()); size <= drop {
			for _, tx := range list.Flatten() {
				pool.removeTx(tx.Hash(), true, true)
			}
			drop -= size
			queuedRateLimitMeter.Mark(int64(size))
			continue
		}
		// Otherwise drop only last few transactions
		txs := list.Flatten()
		for i := len(txs) - 1; i >= 0 && drop > 0; i-- {
			pool.removeTx(txs[i].Hash(), true, true)
			drop--
			queuedRateLimitMeter.Mark(1)
		}
	}
}

// demoteUnexecutables removes invalid and processed transactions from the pools
// executable/pending queue and any subsequent transactions that become unexecutable
// are moved back into the future queue.
//
// Note: transactions are not marked as removed in the priced list because re-heaping
// is always explicitly triggered by SetBaseFee and it would be unnecessary and wasteful
// to trigger a re-heap is this function
func (pool *LegacyPool) demoteUnexecutables(demoteAddrs []common.Address) {
	if demoteAddrs == nil {
		demoteAddrs = make([]common.Address, 0, len(pool.pending))
		for addr := range pool.pending {
			demoteAddrs = append(demoteAddrs, addr)
		}
	}
	demoteTxMeter.Mark(int64(len(demoteAddrs)))

	// Iterate over all accounts and demote any non-executable transactions
	gasLimit := txpool.EffectiveGasLimit(pool.chainconfig, pool.currentHead.Load().GasLimit)
	for _, addr := range demoteAddrs {
		list := pool.pending[addr]
		if list == nil {
			continue
		}
		var dropPendingCache []*types.Transaction
		nonce := pool.currentState.GetNonce(addr)

		// Drop all transactions that are deemed too old (low nonce)
		olds := list.Forward(nonce)
		for _, tx := range olds {
			hash := tx.Hash()
			pool.all.Remove(hash)
			log.Trace("Removed old pending transaction", "hash", hash)
		}
		balance := pool.currentState.GetBalance(addr)
		if !list.Empty() && pool.l1CostFn != nil {
			// Reduce the cost-cap by L1 rollup cost of the first tx if necessary. Other txs will get filtered out afterwards.
			el := list.txs.FirstElement()
			if l1Cost := pool.l1CostFn(el.RollupDataGas()); l1Cost != nil {
				balance = new(big.Int).Sub(balance, l1Cost) // negative big int is fine
			}
		}
		// Drop all transactions that are too costly (low balance or out of gas), and queue any invalids back for later
		drops, invalids := list.Filter(balance, gasLimit)
		for _, tx := range drops {
			hash := tx.Hash()
			log.Trace("Removed unpayable pending transaction", "hash", hash)
			pool.all.Remove(hash)
		}
		pendingNofundsMeter.Mark(int64(len(drops)))

		for _, tx := range invalids {
			hash := tx.Hash()
			log.Trace("Demoting pending transaction", "hash", hash)

			// Internal shuffle shouldn't touch the lookup set.
			pool.enqueueTx(hash, tx, false, false)
		}
		dropPendingCache = append(dropPendingCache, olds...)
		dropPendingCache = append(dropPendingCache, invalids...)
		dropPendingCache = append(dropPendingCache, drops...)
		pendingGauge.Dec(int64(len(olds) + len(drops) + len(invalids)))
		if pool.locals.contains(addr) {
			localGauge.Dec(int64(len(olds) + len(drops) + len(invalids)))
		}
		// If there's a gap in front, alert (should never happen) and postpone all transactions
		if list.Len() > 0 && list.txs.Get(nonce) == nil {
			gapped := list.Cap(0)
			for _, tx := range gapped {
				hash := tx.Hash()
				log.Error("Demoting invalidated transaction", "hash", hash)

				// Internal shuffle shouldn't touch the lookup set.
				pool.enqueueTx(hash, tx, false, false)
			}
			dropPendingCache = append(dropPendingCache, gapped...)
			pendingGauge.Dec(int64(len(gapped)))
		}
		// Delete the entire pending entry if it became empty.
		if list.Empty() {
			delete(pool.pending, addr)
			if _, ok := pool.queue[addr]; !ok {
				pool.reserve(addr, false)
			}
		}
		pool.pendingCache.del(dropPendingCache, pool.signer)
	}
}

// addressByHeartbeat is an account address tagged with its last activity timestamp.
type addressByHeartbeat struct {
	address   common.Address
	heartbeat time.Time
}

type addressesByHeartbeat []addressByHeartbeat

func (a addressesByHeartbeat) Len() int           { return len(a) }
func (a addressesByHeartbeat) Less(i, j int) bool { return a[i].heartbeat.Before(a[j].heartbeat) }
func (a addressesByHeartbeat) Swap(i, j int)      { a[i], a[j] = a[j], a[i] }

// accountSet is simply a set of addresses to check for existence, and a signer
// capable of deriving addresses from transactions.
type accountSet struct {
	mu       sync.RWMutex
	accounts map[common.Address]struct{}
	signer   types.Signer
	cache    *[]common.Address
}

// newAccountSet creates a new address set with an associated signer for sender
// derivations.
func newAccountSet(signer types.Signer, addrs ...common.Address) *accountSet {
	as := &accountSet{
		accounts: make(map[common.Address]struct{}, len(addrs)),
		signer:   signer,
	}
	for _, addr := range addrs {
		as.add(addr)
	}
	return as
}

// contains checks if a given address is contained within the set.
func (as *accountSet) contains(addr common.Address) bool {
	as.mu.RLock()
	defer as.mu.RUnlock()
	_, exist := as.accounts[addr]
	return exist
}

// containsTx checks if the sender of a given tx is within the set. If the sender
// cannot be derived, this method returns false.
func (as *accountSet) containsTx(tx *types.Transaction) bool {
	if addr, err := types.Sender(as.signer, tx); err == nil {
		return as.contains(addr)
	}
	return false
}

// add inserts a new address into the set to track.
func (as *accountSet) add(addr common.Address) {
	as.mu.Lock()
	defer as.mu.Unlock()
	as.accounts[addr] = struct{}{}
	as.cache = nil
}

// addTx adds the sender of tx into the set.
func (as *accountSet) addTx(tx *types.Transaction) {
	if addr, err := types.Sender(as.signer, tx); err == nil {
		as.add(addr)
	}
}

// flatten returns the list of addresses within this set, also caching it for later
// reuse. The returned slice should not be changed!
func (as *accountSet) flatten() []common.Address {
	as.mu.RLock()
	defer as.mu.RUnlock()
	if as.cache == nil {
		accounts := make([]common.Address, 0, len(as.accounts))
		for account := range as.accounts {
			accounts = append(accounts, account)
		}
		as.cache = &accounts
	}
	return *as.cache
}

// merge adds all addresses from the 'other' set into 'as'.
func (as *accountSet) merge(other *accountSet) {
	as.mu.Lock()
	defer as.mu.Unlock()
	for addr := range other.accounts {
		as.accounts[addr] = struct{}{}
	}
	as.cache = nil
}

// lookup is used internally by LegacyPool to track transactions while allowing
// lookup without mutex contention.
//
// Note, although this type is properly protected against concurrent access, it
// is **not** a type that should ever be mutated or even exposed outside of the
// transaction pool, since its internal state is tightly coupled with the pools
// internal mechanisms. The sole purpose of the type is to permit out-of-bound
// peeking into the pool in LegacyPool.Get without having to acquire the widely scoped
// LegacyPool.mu mutex.
//
// This lookup set combines the notion of "local transactions", which is useful
// to build upper-level structure.
type lookup struct {
	slots   int
	lock    sync.RWMutex
	locals  map[common.Hash]*types.Transaction
	remotes map[common.Hash]*types.Transaction
}

// newLookup returns a new lookup structure.
func newLookup() *lookup {
	return &lookup{
		locals:  make(map[common.Hash]*types.Transaction),
		remotes: make(map[common.Hash]*types.Transaction),
	}
}

// Range calls f on each key and value present in the map. The callback passed
// should return the indicator whether the iteration needs to be continued.
// Callers need to specify which set (or both) to be iterated.
func (t *lookup) Range(f func(hash common.Hash, tx *types.Transaction, local bool) bool, local bool, remote bool) {
	t.lock.RLock()
	defer t.lock.RUnlock()

	if local {
		for key, value := range t.locals {
			if !f(key, value, true) {
				return
			}
		}
	}
	if remote {
		for key, value := range t.remotes {
			if !f(key, value, false) {
				return
			}
		}
	}
}

// Get returns a transaction if it exists in the lookup, or nil if not found.
func (t *lookup) Get(hash common.Hash) *types.Transaction {
	t.lock.RLock()
	defer t.lock.RUnlock()

	if tx := t.locals[hash]; tx != nil {
		return tx
	}
	return t.remotes[hash]
}

// GetLocal returns a transaction if it exists in the lookup, or nil if not found.
func (t *lookup) GetLocal(hash common.Hash) *types.Transaction {
	t.lock.RLock()
	defer t.lock.RUnlock()

	return t.locals[hash]
}

// GetRemote returns a transaction if it exists in the lookup, or nil if not found.
func (t *lookup) GetRemote(hash common.Hash) *types.Transaction {
	t.lock.RLock()
	defer t.lock.RUnlock()

	return t.remotes[hash]
}

// Count returns the current number of transactions in the lookup.
func (t *lookup) Count() int {
	t.lock.RLock()
	defer t.lock.RUnlock()

	return len(t.locals) + len(t.remotes)
}

// LocalCount returns the current number of local transactions in the lookup.
func (t *lookup) LocalCount() int {
	t.lock.RLock()
	defer t.lock.RUnlock()

	return len(t.locals)
}

// RemoteCount returns the current number of remote transactions in the lookup.
func (t *lookup) RemoteCount() int {
	t.lock.RLock()
	defer t.lock.RUnlock()

	return len(t.remotes)
}

// Slots returns the current number of slots used in the lookup.
func (t *lookup) Slots() int {
	t.lock.RLock()
	defer t.lock.RUnlock()

	return t.slots
}

// Add adds a transaction to the lookup.
func (t *lookup) Add(tx *types.Transaction, local bool) {
	t.lock.Lock()
	defer t.lock.Unlock()

	t.slots += numSlots(tx)
	slotsGauge.Update(int64(t.slots))

	if local {
		t.locals[tx.Hash()] = tx
	} else {
		t.remotes[tx.Hash()] = tx
	}
}

// Remove removes a transaction from the lookup.
func (t *lookup) Remove(hash common.Hash) {
	t.lock.Lock()
	defer t.lock.Unlock()

	tx, ok := t.locals[hash]
	if !ok {
		tx, ok = t.remotes[hash]
	}
	if !ok {
		log.Error("No transaction found to be deleted", "hash", hash)
		return
	}
	t.slots -= numSlots(tx)
	slotsGauge.Update(int64(t.slots))

	delete(t.locals, hash)
	delete(t.remotes, hash)
}

// RemoteToLocals migrates the transactions belongs to the given locals to locals
// set. The assumption is held the locals set is thread-safe to be used.
func (t *lookup) RemoteToLocals(locals *accountSet) int {
	t.lock.Lock()
	defer t.lock.Unlock()

	var migrated int
	for hash, tx := range t.remotes {
		if locals.containsTx(tx) {
			t.locals[hash] = tx
			delete(t.remotes, hash)
			migrated += 1
		}
	}
	return migrated
}

// RemotesBelowTip finds all remote transactions below the given tip threshold.
func (t *lookup) RemotesBelowTip(threshold *big.Int) types.Transactions {
	found := make(types.Transactions, 0, 128)
	t.Range(func(hash common.Hash, tx *types.Transaction, local bool) bool {
		if tx.GasTipCapIntCmp(threshold) < 0 {
			found = append(found, tx)
		}
		return true
	}, false, true) // Only iterate remotes
	return found
}

// numSlots calculates the number of slots needed for a single transaction.
func numSlots(tx *types.Transaction) int {
	return int((tx.Size() + txSlotSize - 1) / txSlotSize)
}<|MERGE_RESOLUTION|>--- conflicted
+++ resolved
@@ -111,17 +111,15 @@
 
 	staledMeter = metrics.NewRegisteredMeter("txpool/staled/count", nil) // staled transactions
 
-<<<<<<< HEAD
 	// duration of miner worker fetching all pending transactions
 	getPendingDurationTimer = metrics.NewRegisteredTimer("txpool/getpending/time", nil)
 	// duration of miner worker fetching all local addresses
 	getLocalsDurationTimer = metrics.NewRegisteredTimer("txpool/getlocals/time", nil)
 	// demote metrics
 	// demoteDuration measures how long time a demotion takes.
-	demoteDurationTimer = metrics.NewRegisteredTimer("txpool/demote/duration", nil)
-	demoteTxMeter       = metrics.NewRegisteredMeter("txpool/demote/tx", nil)
-	resetDepthMeter     = metrics.NewRegisteredMeter("txpool/reset/depth", nil) //reorg depth of blocks which causes demote
-=======
+	demoteTxMeter   = metrics.NewRegisteredMeter("txpool/demote/tx", nil)
+	resetDepthMeter = metrics.NewRegisteredMeter("txpool/reset/depth", nil) //reorg depth of blocks which causes demote
+
 	// metrics to measure the performance of Add() function
 	addTxMeter       = metrics.NewRegisteredMeter("txpool/add/txs", nil)
 	addDurationTimer = metrics.NewRegisteredTimer("txpool/add/duration", nil)
@@ -134,7 +132,6 @@
 	pendingTruncateDurationTimer          = metrics.NewRegisteredTimer("txpool/pending/truncatetime", nil)
 	reorgWithResetDurationTimer           = metrics.NewRegisteredTimer("txpool/reorgresettime", nil)
 	noBlockingReorgWithResetDurationTimer = metrics.NewRegisteredTimer("txpool/noblocking/reorgresettime", nil)
->>>>>>> 7ab8ffa4
 )
 
 // BlockChain defines the minimal set of methods needed to back a tx pool with
@@ -1373,12 +1370,8 @@
 	var t0, tr = time.Now(), time.Now()
 	if reset != nil {
 		// Reset from the old head to the new, rescheduling any reorged transactions
-<<<<<<< HEAD
 		demoteAddrs = pool.reset(reset.oldHead, reset.newHead)
-=======
-		pool.reset(reset.oldHead, reset.newHead)
 		resetDurationTimer.UpdateSince(t0)
->>>>>>> 7ab8ffa4
 
 		// Nonces were reset, discard any events that became stale
 		for addr := range events {
@@ -1401,17 +1394,11 @@
 	// If a new block appeared, validate the pool of pending transactions. This will
 	// remove any transaction that has been included in the block or was invalidated
 	// because of another transaction (e.g. higher gas price).
-	var t0 = time.Now()
+	t0 = time.Now()
 	if reset != nil {
-<<<<<<< HEAD
 		pool.demoteUnexecutables(demoteAddrs)
-		demoteDurationTimer.Update(time.Since(t0))
+		demoteDurationTimer.UpdateSince(t0)
 		var pendingBaseFee = pool.priced.urgent.baseFee
-=======
-		t0 = time.Now()
-		pool.demoteUnexecutables()
-		demoteDurationTimer.UpdateSince(t0)
->>>>>>> 7ab8ffa4
 		if reset.newHead != nil {
 			if pool.chainconfig.IsLondon(new(big.Int).Add(reset.newHead.Number, big.NewInt(1))) {
 				pendingBaseFee = eip1559.CalcBaseFee(pool.chainconfig, reset.newHead, reset.newHead.Time+1)
