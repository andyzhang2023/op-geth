--- conflicted
+++ resolved
@@ -516,11 +516,8 @@
 	CanyonTime   *uint64  `json:"canyonTime,omitempty"`   // Canyon switch time (nil = no fork, 0 = already on optimism canyon)
 	// Delta: the Delta upgrade does not affect the execution-layer, and is thus not configurable in the chain config.
 	EcotoneTime *uint64 `json:"ecotoneTime,omitempty"` // Ecotone switch time (nil = no fork, 0 = already on optimism ecotone)
-<<<<<<< HEAD
 	HaberTime   *uint64 `json:"haberTime,omitempty"`   // Haber switch time (nil = no fork, 0 = already on haber)
-=======
 	FjordTime   *uint64 `json:"fjordTime,omitempty"`   // Fjord switch time (nil = no fork, 0 = already on Optimism Fjord)
->>>>>>> 7c281983
 
 	InteropTime *uint64 `json:"interopTime,omitempty"` // Interop switch time (nil = no fork, 0 = already on optimism interop)
 
@@ -815,13 +812,12 @@
 	return isTimestampForked(c.EcotoneTime, time)
 }
 
-<<<<<<< HEAD
+func (c *ChainConfig) IsFjord(time uint64) bool {
+	return isTimestampForked(c.FjordTime, time)
+}
+
 func (c *ChainConfig) IsHaber(time uint64) bool {
 	return isTimestampForked(c.HaberTime, time)
-=======
-func (c *ChainConfig) IsFjord(time uint64) bool {
-	return isTimestampForked(c.FjordTime, time)
->>>>>>> 7c281983
 }
 
 func (c *ChainConfig) IsInterop(time uint64) bool {
@@ -1205,13 +1201,9 @@
 	IsMerge, IsShanghai, IsCancun, IsPrague                 bool
 	IsVerkle                                                bool
 	IsOptimismBedrock, IsOptimismRegolith                   bool
-<<<<<<< HEAD
-	IsOptimismCanyon                                        bool
+	IsOptimismCanyon, IsOptimismFjord                       bool
 	IsFermat                                                bool
 	IsHaber                                                 bool
-=======
-	IsOptimismCanyon, IsOptimismFjord                       bool
->>>>>>> 7c281983
 }
 
 // Rules ensures c's ChainID is not nil.
@@ -1240,18 +1232,12 @@
 		IsPrague:         isMerge && c.IsPrague(num, timestamp),
 		IsVerkle:         isMerge && c.IsVerkle(num, timestamp),
 		// Optimism
-<<<<<<< HEAD
-		IsOptimismBedrock:  c.IsOptimismBedrock(num),
-		IsOptimismRegolith: c.IsOptimismRegolith(timestamp),
-		IsOptimismCanyon:   c.IsOptimismCanyon(timestamp),
-		// OPBNB
-		IsFermat: c.IsFermat(num),
-		IsHaber:  c.IsHaber(timestamp),
-=======
 		IsOptimismBedrock:  isMerge && c.IsOptimismBedrock(num),
 		IsOptimismRegolith: isMerge && c.IsOptimismRegolith(timestamp),
 		IsOptimismCanyon:   isMerge && c.IsOptimismCanyon(timestamp),
 		IsOptimismFjord:    isMerge && c.IsOptimismFjord(timestamp),
->>>>>>> 7c281983
+		// OPBNB
+		IsFermat: c.IsFermat(num),
+		IsHaber:  c.IsHaber(timestamp),
 	}
 }