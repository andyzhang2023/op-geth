--- conflicted
+++ resolved
@@ -68,10 +68,7 @@
 		RegolithTime:                  &genesisActivation,
 		CanyonTime:                    chConfig.CanyonTime,
 		EcotoneTime:                   chConfig.EcotoneTime,
-<<<<<<< HEAD
-=======
 		FjordTime:                     chConfig.FjordTime,
->>>>>>> 7c281983
 		TerminalTotalDifficulty:       common.Big0,
 		TerminalTotalDifficultyPassed: true,
 		Ethash:                        nil,
